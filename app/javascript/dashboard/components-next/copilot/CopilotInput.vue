--- conflicted
+++ resolved
@@ -18,19 +18,11 @@
       v-model="message"
       type="text"
       :placeholder="$t('CAPTAIN.COPILOT.SEND_MESSAGE')"
-<<<<<<< HEAD
-      class="w-full reset-base bg-n-alpha-3 px-4 py-3 pr-12 text-n-slate-11 text-sm border border-n-weak rounded-lg focus:outline-none focus:ring-1 focus:ring-n-blue-11 focus:border-n-blue-11"
-      @keyup.enter="sendMessage"
-    />
-    <button
-      class="absolute right-1 top-1/2 -translate-y-1/2 h-9 w-10 flex items-center justify-center text-n-slate-11 hover:text-n-blue-11"
-=======
       class="w-full reset-base bg-n-alpha-3 ltr:pl-4 ltr:pr-12 rtl:pl-12 rtl:pr-4 py-3 text-n-slate-11 text-sm border border-n-weak rounded-lg focus:outline-none focus:ring-1 focus:ring-n-blue-11 focus:border-n-blue-11"
       @keyup.enter="sendMessage"
     />
     <button
       class="absolute ltr:right-1 rtl:left-1 top-1/2 -translate-y-1/2 h-9 w-10 flex items-center justify-center text-n-slate-11 hover:text-n-blue-11"
->>>>>>> bc42aec6
       type="submit"
     >
       <i class="i-ph-arrow-up" />
