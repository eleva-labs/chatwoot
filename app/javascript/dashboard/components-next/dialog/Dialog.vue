--- conflicted
+++ resolved
@@ -48,16 +48,10 @@
     type: Boolean,
     default: false,
   },
-<<<<<<< HEAD
-  maxWidth: {
-    type: String,
-    default: 'max-w-lg',
-=======
   width: {
     type: String,
     default: 'lg',
     validator: value => ['3xl', '2xl', 'xl', 'lg', 'md', 'sm'].includes(value),
->>>>>>> b0d6089b
   },
 });
 
@@ -103,11 +97,7 @@
       ref="dialogRef"
       class="w-full transition-all duration-300 ease-in-out shadow-xl rounded-xl"
       :class="[
-<<<<<<< HEAD
-        maxWidth,
-=======
         maxWidthClass,
->>>>>>> b0d6089b
         overflowYAuto ? 'overflow-y-auto' : 'overflow-visible',
       ]"
       :dir="isRTL ? 'rtl' : 'ltr'"
@@ -152,30 +142,6 @@
               />
             </div>
           </slot>
-<<<<<<< HEAD
-          <slot name="footer">
-            <div class="flex items-center justify-between w-full gap-3">
-              <Button
-                v-if="showCancelButton"
-                variant="faded"
-                color="slate"
-                :label="cancelButtonLabel || t('DIALOG.BUTTONS.CANCEL')"
-                class="w-full"
-                @click="close"
-              />
-              <Button
-                v-if="showConfirmButton"
-                :color="type === 'edit' ? 'blue' : 'ruby'"
-                :label="confirmButtonLabel || t('DIALOG.BUTTONS.CONFIRM')"
-                class="w-full"
-                :is-loading="isLoading"
-                :disabled="disableConfirmButton || isLoading"
-                @click="confirm"
-              />
-            </div>
-          </slot>
-=======
->>>>>>> b0d6089b
         </div>
       </OnClickOutside>
     </dialog>
