--- conflicted
+++ resolved
@@ -103,12 +103,7 @@
   COMMAND_BAR: 'Used commandbar',
 });
 
-<<<<<<< HEAD
-export const SLA_EVENTS = Object.freeze({
-  CREATE: 'Created an SLA',
-  UPDATE: 'Updated an SLA',
-  DELETED: 'Deleted an SLA',
-=======
+
 export const INBOX_EVENTS = Object.freeze({
   OPEN_CONVERSATION_VIA_INBOX: 'Opened conversation via inbox',
   MARK_NOTIFICATION_AS_READ: 'Marked notification as read',
@@ -116,5 +111,12 @@
   MARK_NOTIFICATION_AS_UNREAD: 'Marked notification as unread',
   DELETE_NOTIFICATION: 'Deleted notification',
   DELETE_ALL_NOTIFICATIONS: 'Deleted all notifications',
->>>>>>> 57dd979a
-});+
+});
+
+export const SLA_EVENTS = Object.freeze({
+  CREATE: 'Created an SLA',
+  UPDATE: 'Updated an SLA',
+  DELETED: 'Deleted an SLA',
+  
+  });
