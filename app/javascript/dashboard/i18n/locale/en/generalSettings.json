--- conflicted
+++ resolved
@@ -2,13 +2,8 @@
   "GENERAL_SETTINGS": {
     "LIMIT_MESSAGES": {
       "CONVERSATION": "You have exceeded the conversation limit. Hacker plan allows only 500 conversations.",
-<<<<<<< HEAD
       "INBOXES": "You have exceeded the channel limit. Hacker plan only supports website live-chat. Additional channels like email, WhatsApp etc. require a paid plan.",
       "AGENTS": "You have exceeded the member limit. Hacker plan allows only 2 members.",
-=======
-      "INBOXES": "You have exceeded the inbox limit. Hacker plan only supports website live-chat. Additional inboxes like email, WhatsApp etc. require a paid plan.",
-      "AGENTS": "You have exceeded the agent limit. Your plan only allows {allowedAgents} agents.",
->>>>>>> c67102c2
       "NON_ADMIN": "Please contact your administrator to upgrade the plan and continue using all features."
     },
     "TITLE": "Account settings",
