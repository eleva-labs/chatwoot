--- conflicted
+++ resolved
@@ -225,14 +225,8 @@
           "WHATSAPP_EMBEDDED": "WhatsApp Business",
           "TWILIO": "Twilio",
           "WHATSAPP_CLOUD": "WhatsApp Cloud",
-<<<<<<< HEAD
           "360_DIALOG": "360Dialog",
           "WHAPI": "WHAPI"
-=======
-          "WHATSAPP_CLOUD_DESC": "Quick setup through Meta",
-          "TWILIO_DESC": "Connect via Twilio credentials",
-          "360_DIALOG": "360Dialog"
->>>>>>> c67102c2
         },
         "SELECT_PROVIDER": {
           "TITLE": "Select your API provider",
