{
  "CONTACT_PANEL": {
    "NOT_AVAILABLE": "No Disponible",
    "EMAIL_ADDRESS": "Dirección de correo",
    "PHONE_NUMBER": "Número de teléfono",
    "IDENTIFIER": "Idenrificador",
    "COPY_SUCCESSFUL": "Copiado al portapapeles satisfactoriamente",
    "COMPANY": "Empresa",
    "LOCATION": "Ubicación",
    "BROWSER_LANGUAGE": "Idioma del navegador",
    "CONVERSATION_TITLE": "Detalles de la conversación",
    "VIEW_PROFILE": "Ver Perfil",
    "BROWSER": "Navegador",
    "OS": "Sistema operativo",
    "INITIATED_FROM": "Iniciado desde",
    "INITIATED_AT": "Iniciado el",
    "IP_ADDRESS": "Dirección IP",
    "CREATED_AT_LABEL": "Creado",
    "NEW_MESSAGE": "Nuevo mensaje",
    "CONVERSATIONS": {
      "NO_RECORDS_FOUND": "No hay conversaciones previas asociadas a este contacto.",
      "TITLE": "Conversaciones anteriores"
    },
    "LABELS": {
      "CONTACT": {
        "TITLE": "Etiqueta de Contacto",
        "ERROR": "No se pudo actualizar etiquetas de contacto"
      },
      "CONVERSATION": {
        "TITLE": "Etiquetas de conversación",
        "ADD_BUTTON": "Añadir etiquetas"
      },
      "LABEL_SELECT": {
        "TITLE": "Añadir etiquetas",
        "PLACEHOLDER": "Buscar etiquetas",
        "NO_RESULT": "No se encontraron etiquetas",
        "CREATE_LABEL": "Crear nueva etiqueta"
      }
    },
    "MERGE_CONTACT": "Combinar contacto",
    "CONTACT_ACTIONS": "Acciones de contacto",
    "MUTE_CONTACT": "Bloquear contacto",
    "UNMUTE_CONTACT": "Desbloquear contacto",
    "MUTED_SUCCESS": "Este contacto está bloqueado con éxito. No se te notificará de ninguna conversación futura.",
    "UNMUTED_SUCCESS": "Este contacto está desbloqueado correctamente.",
    "SEND_TRANSCRIPT": "Enviar Transcripción",
    "EDIT_LABEL": "Editar",
    "SIDEBAR_SECTIONS": {
      "CUSTOM_ATTRIBUTES": "Atributos personalizados",
      "CONTACT_LABELS": "Etiqueta de Contacto",
      "PREVIOUS_CONVERSATIONS": "Conversaciones anteriores",
      "NO_RECORDS_FOUND": "No se encontraron atributos"
    }
  },
  "EDIT_CONTACT": {
    "BUTTON_LABEL": "Editar Contacto",
    "TITLE": "Editar Contacto",
    "DESC": "Editar detalles del contacto"
  },
  "DELETE_CONTACT": {
    "BUTTON_LABEL": "Eliminar contacto",
    "TITLE": "Eliminar contacto",
    "DESC": "Eliminar datos de contacto",
    "CONFIRM": {
      "TITLE": "Confirmar eliminación",
      "MESSAGE": "¿Está seguro de eliminar ",
      "YES": "Sí, eliminar",
      "NO": "No, mantenerlo"
    },
    "API": {
      "SUCCESS_MESSAGE": "Contacto eliminado correctamente",
      "ERROR_MESSAGE": "No se pudo eliminar el contacto. Inténtalo de nuevo más tarde."
    }
  },
  "CONTACT_FORM": {
    "FORM": {
      "SUBMIT": "Enviar",
      "CANCEL": "Cancelar",
      "AVATAR": {
        "LABEL": "Avatar"
      },
      "NAME": {
        "PLACEHOLDER": "Escriba el nombre completo del contacto",
        "LABEL": "Nombre completo"
      },
      "BIO": {
        "PLACEHOLDER": "Escriba la bio del contacto",
        "LABEL": "Biografía"
      },
      "EMAIL_ADDRESS": {
        "PLACEHOLDER": "Escriba la dirección email del contacto",
        "LABEL": "Dirección de correo",
        "DUPLICATE": "Ésta dirección de correo está siendo utilizada por otro contacto.",
        "ERROR": "Por favor, introduzca una dirección de correo válida."
      },
      "PHONE_NUMBER": {
        "PLACEHOLDER": "Escriba el número de teléfono del contacto",
        "LABEL": "Número telefónico",
        "HELP": "El número telefónico debe tener el formato E.164, por ejemplo: +753001234567 [+][código del país][código de área][número teléfonico]",
        "ERROR": "El número telefónico debe estar vacío o en formato E.164",
        "DIAL_CODE_ERROR": "Por favor, seleccione un código de marcado de la lista",
        "DUPLICATE": "Este número de teléfono está en uso para otro contacto."
      },
      "LOCATION": {
        "PLACEHOLDER": "Escriba la ubicación del contacto",
        "LABEL": "Ubicación"
      },
      "COMPANY_NAME": {
        "PLACEHOLDER": "Escriba el nombre de la empresa",
        "LABEL": "Empresa"
      },
      "COUNTRY": {
        "PLACEHOLDER": "Introduzca el nombre del país",
        "LABEL": "Nombre del país",
        "SELECT_PLACEHOLDER": "Seleccionar",
        "REMOVE": "Eliminar",
        "SELECT_COUNTRY": "Seleccionar país"
      },
      "CITY": {
        "PLACEHOLDER": "Introduzca el nombre de la ciudad",
        "LABEL": "Nombre de ciudad"
      },
      "SOCIAL_PROFILES": {
        "FACEBOOK": {
          "PLACEHOLDER": "Escriba el usuario de Facebook",
          "LABEL": "Facebook"
        },
        "TWITTER": {
          "PLACEHOLDER": "Escriba el usuario de Twitter",
          "LABEL": "Twitter"
        },
        "LINKEDIN": {
          "PLACEHOLDER": "Escriba el usuario de LinkedIn",
          "LABEL": "LinkedIn"
        },
        "GITHUB": {
          "PLACEHOLDER": "Escriba el usuario de Github",
          "LABEL": "Github"
        }
      }
    },
    "DELETE_AVATAR": {
      "API": {
        "SUCCESS_MESSAGE": "Avatar de contacto eliminado correctamente",
        "ERROR_MESSAGE": "No se pudo eliminar el avatar de contacto. Por favor, inténtelo de nuevo más tarde."
      }
    },
    "SUCCESS_MESSAGE": "Contacto guardado correctamente",
    "ERROR_MESSAGE": "Hubo un error, por favor inténtelo de nuevo"
  },
  "NEW_CONVERSATION": {
    "BUTTON_LABEL": "Iniciar conversación",
    "TITLE": "Nueva conversación",
    "DESC": "Iniciar una conversación enviando un mensaje nuevo.",
    "NO_INBOX": "No se encontró el canal para iniciar una nueva conversación con este contacto.",
    "FORM": {
      "TO": {
        "LABEL": "Para"
      },
      "INBOX": {
        "LABEL": "Canal",
        "PLACEHOLDER": "Elegir canal",
        "ERROR": "Seleccione un canal"
      },
      "SUBJECT": {
        "LABEL": "Asunto",
        "PLACEHOLDER": "Asunto",
        "ERROR": "El asunto no puede estar vacío"
      },
      "MESSAGE": {
        "LABEL": "Mensaje",
        "PLACEHOLDER": "Escriba su mensaje aquí",
        "ERROR": "El mensaje no puede estar vacío"
      },
      "ATTACHMENTS": {
        "SELECT": "Seleccionar archivos",
        "HELP_TEXT": "Arrastre y suelte los archivos aquí o elige archivos para adjuntar"
      },
      "SUBMIT": "Enviar mensaje",
      "CANCEL": "Cancelar",
      "SUCCESS_MESSAGE": "¡Mensaje enviado!",
      "GO_TO_CONVERSATION": "Ver",
      "ERROR_MESSAGE": "¡No se pudo enviar! intente nuevamente"
    }
  },
  "CONTACTS_PAGE": {
    "LIST": {
      "TABLE_HEADER": {
        "SOCIAL_PROFILES": "Perfiles Sociales"
      }
    }
  },
  "CUSTOM_ATTRIBUTES": {
    "BUTTON": "Añadir atributo personalizado",
    "COPY_SUCCESSFUL": "Copiado al portapapeles satisfactoriamente",
    "SHOW_MORE": "Mostrar todos los atributos",
    "SHOW_LESS": "Mostrar menos atributos",
    "ACTIONS": {
      "COPY": "Copiar atributo",
      "DELETE": "Eliminar atributo",
      "EDIT": "Editar atributo"
    },
    "ADD": {
      "TITLE": "Crear atributo personalizado",
      "DESC": "Añadir información personalizada a este contacto."
    },
    "FORM": {
      "CREATE": "Agregar atributos",
      "CANCEL": "Cancelar",
      "NAME": {
        "LABEL": "Nombre de atributo personalizado",
        "PLACEHOLDER": "Ej: shopify id",
        "ERROR": "Nombre de atributo personalizado inválido"
      },
      "VALUE": {
        "LABEL": "Valor del atributo",
        "PLACEHOLDER": "Ej: 11901"
      },
      "ADD": {
        "TITLE": "Crear nuevo atributo ",
        "SUCCESS": "Atributo añadido correctamente",
        "ERROR": "No se puede agregar atributo. Por favor, inténtalo de nuevo más tarde"
      },
      "UPDATE": {
        "SUCCESS": "Atributo actualizado correctamente",
        "ERROR": "No se puede actualizar el atributo. Por favor, inténtalo de nuevo más tarde"
      },
      "DELETE": {
        "SUCCESS": "Atributo eliminado correctamente",
        "ERROR": "No se puede eliminar el atributo. Por favor, inténtalo de nuevo más tarde"
      },
      "ATTRIBUTE_SELECT": {
        "TITLE": "Añadir atributos",
        "PLACEHOLDER": "Buscar atributos",
        "NO_RESULT": "No se encontraron atributos"
      },
      "ATTRIBUTE_TYPE": {
        "LIST": {
          "PLACEHOLDER": "Seleccionar valor",
          "SEARCH_INPUT_PLACEHOLDER": "Buscar valor",
          "NO_RESULT": "Ningún resultado encontrado"
        }
      }
    },
    "VALIDATIONS": {
      "REQUIRED": "Se requiere un valor válido",
      "INVALID_URL": "URL inválida",
      "INVALID_INPUT": "Ingreso inválido"
    }
  },
  "MERGE_CONTACTS": {
    "TITLE": "Combinar contactos",
    "DESCRIPTION": "Fusionar los contactos para combinar dos perfiles en uno, incluyendo todos los atributos y conversaciones.",
    "PRIMARY": {
      "TITLE": "Contacto principal",
      "HELP_LABEL": "A eliminar"
    },
    "PARENT": {
      "TITLE": "Contacto para combinar",
      "PLACEHOLDER": "Buscar un contacto",
      "HELP_LABEL": "Mantener"
    },
    "SUMMARY": {
      "TITLE": "Resumen",
      "DELETE_WARNING": "El contacto de <strong>{primaryContactName}</strong> se eliminará.",
      "ATTRIBUTE_WARNING": "Los datos de contacto de <strong>{primaryContactName}</strong> se copiarán en <strong>{parentContactName}</strong>."
    },
    "SEARCH": {
              "ERROR_MESSAGE": "Algo salió mal. Por favor, inténtalo de nuevo más tarde."
    },
    "FORM": {
      "SUBMIT": " Combinar contactos",
      "CANCEL": "Cancelar",
      "CHILD_CONTACT": {
        "ERROR": "Seleccione un contacto hijo para fusionar"
      },
      "SUCCESS_MESSAGE": "Contacto fusionado con éxito",
      "ERROR_MESSAGE": "No se pudo combinar los contactos, ¡inténtalo de nuevo!"
    },
    "DROPDOWN_ITEM": {
      "ID": "(ID: {identifier})"
    }
  },
  "CONTACTS_LAYOUT": {
    "HEADER": {
      "TITLE": "Contactos",
      "SEARCH_TITLE": "Buscar contactos",
      "ACTIVE_TITLE": "Contactos activos",
      "SEARCH_PLACEHOLDER": "Buscar...",
      "MESSAGE_BUTTON": "Mensaje",
      "SEND_MESSAGE": "Enviar mensaje",
      "BLOCK_CONTACT": "Bloquear contacto",
      "UNBLOCK_CONTACT": "Desbloquear contacto",
      "BREADCRUMB": {
        "CONTACTS": "Contactos"
      },
      "ACTIONS": {
        "CONTACT_CREATION": {
          "ADD_CONTACT": "Añadir contacto",
          "EXPORT_CONTACT": "Exportar contactos",
          "IMPORT_CONTACT": "Importar contactos",
          "SAVE_CONTACT": "Guardar contacto",
          "EMAIL_ADDRESS_DUPLICATE": "Ésta dirección de correo está siendo utilizada por otro contacto.",
          "PHONE_NUMBER_DUPLICATE": "Este número de teléfono está en uso para otro contacto.",
          "SUCCESS_MESSAGE": "Contacto guardado correctamente",
          "ERROR_MESSAGE": "No se pudo guardar el contacto. Inténtalo de nuevo más tarde."
        },
        "BLOCK_SUCCESS_MESSAGE": "Este contacto se ha bloqueado correctamente",
        "BLOCK_ERROR_MESSAGE": "No se pudo bloquear el contacto. Inténtalo de nuevo más tarde.",
        "UNBLOCK_SUCCESS_MESSAGE": "Este contacto está desbloqueado correctamente",
        "UNBLOCK_ERROR_MESSAGE": "No se pudo desbloquear el contacto. Inténtalo de nuevo más tarde.",
        "IMPORT_CONTACT": {
          "TITLE": "Importar contactos",
          "DESCRIPTION": "Importar contactos a través de un archivo CSV.",
          "DOWNLOAD_LABEL": "Descarga un ejemplo de csv.",
          "LABEL": "Archivo CSV:",
          "CHOOSE_FILE": "Elegir archivo",
          "CHANGE": "Cambiar",
          "CANCEL": "Cancelar",
          "IMPORT": "Importar",
          "SUCCESS_MESSAGE": "Se le notificará por correo electrónico cuando se complete la importación.",
          "ERROR_MESSAGE": "Hubo un error, por favor inténtelo de nuevo"
        },
        "EXPORT_CONTACT": {
          "TITLE": "Exportar contactos",
          "DESCRIPTION": "Exporta rápidamente un archivo csv con los detalles completos de tus contactos",
          "CONFIRM": "Exportar",
          "SUCCESS_MESSAGE": "El proceso de exportar esta en proceso. Será notificado por correo cuando el archivo esté listo para descargar.",
          "ERROR_MESSAGE": "Hubo un error, por favor inténtelo de nuevo"
        },
        "SORT_BY": {
          "LABEL": "Ordenar por",
          "OPTIONS": {
            "NAME": "Nombre",
            "EMAIL": "E-mail",
            "PHONE_NUMBER": "Número de teléfono",
            "COMPANY": "Empresa",
            "COUNTRY": "País",
            "CITY": "Ciudad",
            "LAST_ACTIVITY": "Última actividad",
            "CREATED_AT": "Creado el"
          }
        },
        "ORDER": {
          "LABEL": "Orden",
          "OPTIONS": {
            "ASCENDING": "Ascendente",
            "DESCENDING": "Descendente"
          }
        },
        "FILTERS": {
          "CREATE_SEGMENT": {
            "TITLE": "¿Desea guardar este filtro?",
            "CONFIRM": "Guardar filtro",
            "LABEL": "Nombre",
            "PLACEHOLDER": "Ingrese el nombre del filtro",
            "ERROR": "Ingrese un nombre válido",
            "SUCCESS_MESSAGE": "Filtro guardado correctamente",
            "ERROR_MESSAGE": "No se pudo guardar el filtro. Inténtalo de nuevo más tarde."
          },
          "DELETE_SEGMENT": {
            "TITLE": "Confirmar eliminación",
            "DESCRIPTION": "¿Está seguro que desea eliminar este filtro?",
            "CONFIRM": "Sí, eliminar",
            "CANCEL": "No, cancelar",
            "SUCCESS_MESSAGE": "Filtro eliminado correctamente",
            "ERROR_MESSAGE": "No se pudo eliminar el filtro. Inténtalo de nuevo más tarde."
          }
        }
      }
    },
    "PAGINATION_FOOTER": {
      "SHOWING": "Mostrando {startItem} - {endItem} de {totalItems} contactos"
    },
    "FILTER": {
      "NAME": "Nombre",
      "EMAIL": "E-mail",
      "PHONE_NUMBER": "Número de teléfono",
      "IDENTIFIER": "Idenrificador",
      "COUNTRY": "País",
      "CITY": "Ciudad",
      "CREATED_AT": "Creado el",
      "LAST_ACTIVITY": "Última actividad",
      "REFERER_LINK": "Enlace de referencia",
      "BLOCKED": "Bloqueado",
      "BLOCKED_TRUE": "Verdadero",
      "BLOCKED_FALSE": "Falso",
      "BUTTONS": {
        "CLEAR_FILTERS": "Limpiar filtros",
        "UPDATE_SEGMENT": "Actualizar segmento",
        "APPLY_FILTERS": "Aplicar filtros",
        "ADD_FILTER": "Añadir Filtro"
      },
      "TITLE": "Filtrar contactos",
      "EDIT_SEGMENT": "Editar segmento",
      "SEGMENT": {
        "LABEL": "Nombre del segmento",
        "INPUT_PLACEHOLDER": "Introduzca el nombre del segmento"
      },
      "ACTIVE_FILTERS": {
        "MORE_FILTERS": "+ {count} filtros más",
        "CLEAR_FILTERS": "Limpiar filtros"
      }
    },
    "CARD": {
      "OF": "de",
      "VIEW_DETAILS": "Ver detalles",
      "EDIT_DETAILS_FORM": {
        "TITLE": "Editar detalles del contacto",
        "FORM": {
          "FIRST_NAME": {
            "PLACEHOLDER": "Ingrese el nombre"
          },
          "LAST_NAME": {
            "PLACEHOLDER": "Ingrese el apellido"
          },
          "EMAIL_ADDRESS": {
            "PLACEHOLDER": "Ingrese el correo electrónico",
            "DUPLICATE": "Ésta dirección de correo está siendo utilizada por otro contacto."
          },
          "PHONE_NUMBER": {
            "PLACEHOLDER": "Ingrese el número de teléfono",
            "DUPLICATE": "Este número de teléfono está en uso para otro contacto."
          },
          "CITY": {
            "PLACEHOLDER": "Introduzca el nombre de la ciudad"
          },
          "COUNTRY": {
            "PLACEHOLDER": "Seleccione el país"
          },
          "BIO": {
            "PLACEHOLDER": "Ingrese la biografía"
          },
          "COMPANY_NAME": {
            "PLACEHOLDER": "Escriba el nombre de la empresa"
          }
        },
        "UPDATE_BUTTON": "Actualizar contacto",
        "SUCCESS_MESSAGE": "Contacto actualizado correctamente",
        "ERROR_MESSAGE": "No se pudo actualizar el contacto. Inténtalo de nuevo más tarde."
      },
      "SOCIAL_MEDIA": {
        "TITLE": "Editar enlaces de redes sociales",
        "FORM": {
          "FACEBOOK": {
            "PLACEHOLDER": "Agregar Facebook"
          },
          "GITHUB": {
            "PLACEHOLDER": "Agregar Github"
          },
          "INSTAGRAM": {
            "PLACEHOLDER": "Agregar Instagram"
          },
          "LINKEDIN": {
            "PLACEHOLDER": "Agregar LinkedIn"
          },
          "TWITTER": {
            "PLACEHOLDER": "Agregar Twitter/X"
          }
        }
      },
      "DELETE_CONTACT": {
<<<<<<< HEAD
        "MESSAGE": "Esta acción es permanente e irreversible.",
=======
        "MESSAGE": "Eliminar permanentemente este contacto. Esta acción es irreversible.",
>>>>>>> c67102c2
        "BUTTON": "Eliminar ahora"
      }
    },
    "DETAILS": {
      "CREATED_AT": "Creado {date}",
      "LAST_ACTIVITY": "Última actividad {date}",
      "DELETE_CONTACT_DESCRIPTION": "Eliminar permanentemente este contacto. Esta acción es irreversible",
      "DELETE_CONTACT": "Eliminar contacto",
      "DELETE_DIALOG": {
        "TITLE": "Confirmar eliminación",
<<<<<<< HEAD
        "DESCRIPTION": "¿Está seguro de que desea eliminar este contacto?",
=======
        "DESCRIPTION": "¿Está seguro que desea eliminar este contacto?",
>>>>>>> c67102c2
        "CONFIRM": "Sí, eliminar",
        "API": {
          "SUCCESS_MESSAGE": "Contacto eliminado correctamente",
          "ERROR_MESSAGE": "No se pudo eliminar el contacto. Inténtalo de nuevo más tarde."
        }
      },
      "AVATAR": {
        "UPLOAD": {
          "ERROR_MESSAGE": "No se pudo cargar el avatar. Inténtalo de nuevo más tarde.",
          "SUCCESS_MESSAGE": "Avatar cargado correctamente"
        },
        "DELETE": {
          "SUCCESS_MESSAGE": "Avatar eliminado correctamente",
          "ERROR_MESSAGE": "No se pudo eliminar el avatar. Inténtalo de nuevo más tarde."
        }
      }
    },
    "SIDEBAR": {
      "TABS": {
        "ATTRIBUTES": "Atributos",
        "HISTORY": "Historial",
        "NOTES": "Notas",
        "MERGE": "Combinar"
      },
      "HISTORY": {
        "EMPTY_STATE": "No hay conversaciones previas asociadas a este contacto"
      },
      "ATTRIBUTES": {
        "SEARCH_PLACEHOLDER": "Buscar atributos",
        "UNUSED_ATTRIBUTES": "{count} Atributo usado | {count} atributos no utilizados",
        "EMPTY_STATE": "No hay atributos personalizados de contacto disponibles en esta cuenta. Puede crear un atributo personalizado en la configuración.",
        "YES": "Si",
        "NO": "No",
        "TRIGGER": {
          "SELECT": "Seleccionar valor",
          "INPUT": "Introducir valor"
        },
        "VALIDATIONS": {
          "INVALID_NUMBER": "Número no válido",
          "REQUIRED": "Se requiere un valor válido",
          "INVALID_INPUT": "Ingreso inválido",
          "INVALID_URL": "URL inválida",
          "INVALID_DATE": "Fecha no válida"
        },
        "NO_ATTRIBUTES": "No se encontraron atributos",
        "API": {
          "SUCCESS_MESSAGE": "Atributo actualizado correctamente",
          "DELETE_SUCCESS_MESSAGE": "Atributo eliminado correctamente",
          "UPDATE_ERROR": "No se puede actualizar el atributo. Por favor, inténtalo de nuevo más tarde",
          "DELETE_ERROR": "No se puede eliminar el atributo. Por favor, inténtalo de nuevo más tarde"
        }
      },
      "MERGE": {
        "TITLE": "Combinar contacto",
        "DESCRIPTION": "Combine dos perfiles en uno, incluyendo todos los atributos y conversaciones. En caso de conflicto, los atributos del contacto principal tendrán prioridad.",
        "PRIMARY": "Contacto principal",
        "PRIMARY_HELP_LABEL": "A guardar",
        "PRIMARY_REQUIRED_ERROR": "Por favor, seleccione un contacto con el que combinar antes de continuar",
        "PARENT": "A combinar",
        "PARENT_HELP_LABEL": "A eliminar",
        "EMPTY_STATE": "No se encontraron contactos",
        "PLACEHOLDER": "Buscar contacto primario",
        "SEARCH_PLACEHOLDER": "Buscar un contacto",
        "SEARCH_ERROR_MESSAGE": "No se pudo buscar contactos. Inténtalo de nuevo más tarde.",
        "SUCCESS_MESSAGE": "Contacto fusionado con éxito",
        "ERROR_MESSAGE": "No se pudo combinar los contactos, ¡inténtalo de nuevo!",
        "IS_SEARCHING": "Buscando...",
        "BUTTONS": {
          "CANCEL": "Cancelar",
          "CONFIRM": "Combinar contacto"
        }
      },
      "NOTES": {
        "PLACEHOLDER": "Añadir nota",
        "WROTE": "escribió",
        "YOU": "Tú",
        "SAVE": "Guardar nota",
        "EXPAND": "Expandir",
        "COLLAPSE": "Contraer",
<<<<<<< HEAD
        "NO_NOTES": "No hay notas, puedes añadir notas desde la página de detalles del contacto.",
=======
        "NO_NOTES": "No hay notas, puede agregar notas desde la página de detalles de contacto.",
>>>>>>> c67102c2
        "EMPTY_STATE": "No hay notas asociadas a este contacto. Puede añadir una nota escribiendo en el recuadro superior."
      }
    },
    "EMPTY_STATE": {
      "TITLE": "No se encontraron contactos en esta cuenta",
      "SUBTITLE": "Empieza a añadir nuevos contactos haciendo clic en el botón de abajo",
      "BUTTON_LABEL": "Añadir contacto",
      "SEARCH_EMPTY_STATE_TITLE": "No hay contactos que coincidan con tu búsqueda 🔍",
      "LIST_EMPTY_STATE_TITLE": "No hay contactos disponibles en esta vista 📋",
<<<<<<< HEAD
      "ACTIVE_EMPTY_STATE_TITLE": "No hay contactos activos en este momento 🌙"
=======
      "ACTIVE_EMPTY_STATE_TITLE": "No hay contactos activos por el momento 🌙"
>>>>>>> c67102c2
    }
  },
  "COMPOSE_NEW_CONVERSATION": {
    "CONTACT_SEARCH": {
      "ERROR_MESSAGE": "No pudimos completar la búsqueda. Por favor, inténtalo de nuevo."
    },
    "FORM": {
      "GO_TO_CONVERSATION": "Ver",
      "SUCCESS_MESSAGE": "¡El mensaje fue enviado con éxito!",
      "ERROR_MESSAGE": "Se ha producido un error al crear la conversación. Por favor, inténtalo de nuevo más tarde.",
      "NO_INBOX_ALERT": "No hay canales disponibles para iniciar una conversación con este contacto.",
      "CONTACT_SELECTOR": {
        "LABEL": "Para:",
        "TAG_INPUT_PLACEHOLDER": "Buscar un contacto con nombre, correo electrónico o número de teléfono",
        "CONTACT_CREATING": "Creando contacto..."
      },
      "INBOX_SELECTOR": {
        "LABEL": "Vía:",
        "BUTTON": "Mostrar canales"
      },
      "EMAIL_OPTIONS": {
        "SUBJECT_LABEL": "Asunto :",
        "SUBJECT_PLACEHOLDER": "Introduzca el asunto de correo electrónico aquí",
        "CC_LABEL": "Cc:",
        "CC_PLACEHOLDER": "Buscar un contacto con su dirección de correo electrónico",
        "BCC_LABEL": "Bcc:",
        "BCC_PLACEHOLDER": "Buscar un contacto con su dirección de correo electrónico",
        "BCC_BUTTON": "Bcc"
      },
      "MESSAGE_EDITOR": {
        "PLACEHOLDER": "Escriba su mensaje aquí..."
      },
      "WHATSAPP_OPTIONS": {
        "LABEL": "Seleccionar plantilla",
        "SEARCH_PLACEHOLDER": "Buscar plantillas",
        "EMPTY_STATE": "No se encontraron plantillas",
        "TEMPLATE_PARSER": {
          "TEMPLATE_NAME": "Plantilla de WhatsApp: {templateName}",
          "VARIABLES": "Variables",
          "BACK": "Volver",
          "SEND_MESSAGE": "Enviar mensaje"
        }
      },
      "ACTION_BUTTONS": {
        "DISCARD": "Descartar",
        "SEND": "Enviar ({keyCode})"
      }
    }
  }
}<|MERGE_RESOLUTION|>--- conflicted
+++ resolved
@@ -460,11 +460,7 @@
         }
       },
       "DELETE_CONTACT": {
-<<<<<<< HEAD
-        "MESSAGE": "Esta acción es permanente e irreversible.",
-=======
         "MESSAGE": "Eliminar permanentemente este contacto. Esta acción es irreversible.",
->>>>>>> c67102c2
         "BUTTON": "Eliminar ahora"
       }
     },
@@ -475,11 +471,7 @@
       "DELETE_CONTACT": "Eliminar contacto",
       "DELETE_DIALOG": {
         "TITLE": "Confirmar eliminación",
-<<<<<<< HEAD
-        "DESCRIPTION": "¿Está seguro de que desea eliminar este contacto?",
-=======
         "DESCRIPTION": "¿Está seguro que desea eliminar este contacto?",
->>>>>>> c67102c2
         "CONFIRM": "Sí, eliminar",
         "API": {
           "SUCCESS_MESSAGE": "Contacto eliminado correctamente",
@@ -559,11 +551,7 @@
         "SAVE": "Guardar nota",
         "EXPAND": "Expandir",
         "COLLAPSE": "Contraer",
-<<<<<<< HEAD
-        "NO_NOTES": "No hay notas, puedes añadir notas desde la página de detalles del contacto.",
-=======
         "NO_NOTES": "No hay notas, puede agregar notas desde la página de detalles de contacto.",
->>>>>>> c67102c2
         "EMPTY_STATE": "No hay notas asociadas a este contacto. Puede añadir una nota escribiendo en el recuadro superior."
       }
     },
@@ -573,11 +561,7 @@
       "BUTTON_LABEL": "Añadir contacto",
       "SEARCH_EMPTY_STATE_TITLE": "No hay contactos que coincidan con tu búsqueda 🔍",
       "LIST_EMPTY_STATE_TITLE": "No hay contactos disponibles en esta vista 📋",
-<<<<<<< HEAD
-      "ACTIVE_EMPTY_STATE_TITLE": "No hay contactos activos en este momento 🌙"
-=======
       "ACTIVE_EMPTY_STATE_TITLE": "No hay contactos activos por el momento 🌙"
->>>>>>> c67102c2
     }
   },
   "COMPOSE_NEW_CONVERSATION": {
