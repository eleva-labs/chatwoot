{
  "GENERAL_SETTINGS": {
    "LIMIT_MESSAGES": {
<<<<<<< HEAD
      "CONVERSATION": "Has superado el límite de conversaciones. El plan Hacker solo permite 500 conversaciones.",
      "INBOXES": "Has superado el límite de canales. El plan Hacker solo admite chat en vivo en el sitio web. Los canales adicionales como email, WhatsApp, etc. requieren un plan de pago.",
      "AGENTS": "Has superado el límite de miembros. El plan Hacker solo permite 2 miembros.",
      "NON_ADMIN": "Por favor, contacta a tu administrador para actualizar el plan y continuar usando todas las funciones."
=======
      "CONVERSATION": "You have exceeded the conversation limit. Hacker plan allows only 500 conversations.",
      "INBOXES": "You have exceeded the inbox limit. Hacker plan only supports website live-chat. Additional inboxes like email, WhatsApp etc. require a paid plan.",
      "AGENTS": "You have exceeded the agent limit. Your plan only allows {allowedAgents} agents.",
      "NON_ADMIN": "Please contact your administrator to upgrade the plan and continue using all features."
>>>>>>> c67102c2
    },
    "TITLE": "Configuración de la cuenta",
    "SUBMIT": "Actualizar ajustes",
    "BACK": "Atrás",
    "DISMISS": "Descartar",
    "UPDATE": {
      "ERROR": "No se pudo actualizar la configuración, ¡inténtalo de nuevo!",
      "SUCCESS": "Configuración de cuenta actualizada correctamente"
    },
    "ACCOUNT_DELETE_SECTION": {
      "TITLE": "Eliminar tu cuenta",
      "NOTE": "Una vez que elimines tu cuenta, todos tus datos serán eliminados.",
      "BUTTON_TEXT": "Eliminar tu cuenta",
      "CONFIRM": {
        "TITLE": "Eliminar cuenta",
        "MESSAGE": "Eliminar tu cuenta es irreversible. Escribe el nombre de tu cuenta abajo para confirmar que deseas eliminarla permanentemente.",
        "BUTTON_TEXT": "Eliminar",
        "DISMISS": "Cancelar",
        "PLACE_HOLDER": "Por favor escriba {accountName} para confirmar"
      },
      "SUCCESS": "Cuenta marcada para eliminación",
      "FAILURE": "No se pudo eliminar la cuenta, ¡inténtalo de nuevo!",
      "SCHEDULED_DELETION": {
        "TITLE": "Cuenta programada para eliminación",
        "MESSAGE_MANUAL": "Esta cuenta está programada para ser eliminada el {deletionDate}. Esto fue solicitado por un administrador. Puedes cancelar la eliminación antes de esta fecha.",
        "MESSAGE_INACTIVITY": "Esta cuenta está programada para ser eliminada el {deletionDate} debido a inactividad. Puedes cancelar la eliminación antes de esta fecha.",
        "CLEAR_BUTTON": "Cancelar eliminación programada"
      }
    },
    "FORM": {
      "ERROR": "Por favor, corrija los errores de formulario",
      "GENERAL_SECTION": {
        "TITLE": "Ajustes generales",
        "NOTE": ""
      },
      "ACCOUNT_ID": {
        "TITLE": "ID de Cuenta",
        "NOTE": "Este ID es necesario si estás construyendo una integración basada en API"
      },
      "AUTO_RESOLVE": {
        "TITLE": "Auto-resolver conversaciones",
        "NOTE": "Esta configuración te permite resolver automáticamente la conversación después de un cierto período de inactividad.",
        "DURATION": {
          "LABEL": "Duración de inactividad",
          "HELP": "Período de inactividad tras el cual la conversación se resuelve automáticamente",
          "PLACEHOLDER": "30",
          "ERROR": "La duración de auto-resolución debe estar entre 10 minutos y 999 días",
          "API": {
            "SUCCESS": "Configuración de auto-resolución actualizada correctamente",
            "ERROR": "No se pudo actualizar la configuración de auto-resolución"
          }
        },
        "MESSAGE": {
          "LABEL": "Mensaje personalizado de auto-resolución",
          "PLACEHOLDER": "La conversación fue marcada como resuelta por el sistema debido a 15 días de inactividad",
          "HELP": "Mensaje enviado al cliente después de que la conversación se resuelve automáticamente"
        },
        "PREFERENCES": "Preferencias",
        "LABEL": {
          "LABEL": "Añadir etiqueta tras auto-resolución",
          "PLACEHOLDER": "Selecciona una etiqueta"
        },
        "IGNORE_WAITING": {
          "LABEL": "Omitir conversaciones en espera de respuesta del miembro"
        },
        "UPDATE_BUTTON": "Guardar cambios"
      },
      "NAME": {
        "LABEL": "Nombre de cuenta",
        "PLACEHOLDER": "Tu nombre de cuenta",
        "ERROR": "Por favor, introduzca un nombre de cuenta válido"
      },
      "LANGUAGE": {
        "LABEL": "Idioma del sitio",
        "PLACEHOLDER": "Tu nombre de cuenta",
        "ERROR": ""
      },
      "DOMAIN": {
        "LABEL": "Dominio",
        "PLACEHOLDER": "El dominio donde recibirá los emails",
        "ERROR": ""
      },
      "SUPPORT_EMAIL": {
        "LABEL": "Email de soporte",
        "PLACEHOLDER": "Email de soporte de su empresa",
        "ERROR": ""
      },
      "AUTO_RESOLVE_IGNORE_WAITING": {
        "LABEL": "Excluir conversaciones no atendidas",
        "HELP": "Cuando está habilitado, el sistema omitirá la resolución de conversaciones que aún esperan la respuesta de un miembro."
      },
      "AUDIO_TRANSCRIPTION": {
        "TITLE": "Transcribir mensajes de audio",
        "NOTE": "Transcribe automáticamente los mensajes de audio en las conversaciones. Genera una transcripción de texto cada vez que se envía o recibe un mensaje de audio y muéstrala junto al mensaje.",
        "API": {
          "SUCCESS": "Configuración de transcripción de audio actualizada correctamente",
          "ERROR": "No se pudo actualizar la configuración de transcripción de audio"
        }
      },
      "AUTO_RESOLVE_DURATION": {
        "LABEL": "Duración de inactividad para resolución",
        "HELP": "Duración tras la cual una conversación debe resolverse automáticamente si no hay actividad",
        "PLACEHOLDER": "30",
        "ERROR": "La duración de auto-resolución debe estar entre 10 minutos y 999 días",
        "API": {
          "SUCCESS": "Configuración de auto-resolución actualizada correctamente",
          "ERROR": "No se pudo actualizar la configuración de auto-resolución"
        },
        "UPDATE_BUTTON": "Actualizar",
        "MESSAGE_LABEL": "Mensaje personalizado de resolución",
        "MESSAGE_PLACEHOLDER": "La conversación fue marcada como resuelta por el sistema debido a 15 días de inactividad",
        "MESSAGE_HELP": "Este mensaje se envía al cliente cuando una conversación es resuelta automáticamente por el sistema debido a inactividad."
      },
      "FEATURES": {
        "INBOUND_EMAIL_ENABLED": "La continuidad de la conversación por email está habilitada para tu cuenta.",
        "CUSTOM_EMAIL_DOMAIN_ENABLED": "Ahora puedes recibir emails en tu dominio personalizado."
      }
    },
    "UPDATE_CHATWOOT": "Hay una actualización {latestChatwootVersion} disponible. Por favor, actualiza tu instancia.",
    "LEARN_MORE": "Más información",
    "PAYMENT_PENDING": "Tu pago está pendiente. Por favor actualiza tu información de pago.",
    "UPGRADE": "Actualiza para seguir usando Chatwoot",
    "LIMITS_UPGRADE": "Su cuenta ha excedido los límites de uso, por favor actualice su plan para seguir usando Chatwoot",
    "SUBSCRIPTION_ENDED": "Su suscripción ha terminado. Ahora está en el plan comunitario con funciones limitadas",
    "REACTIVATE_SUBSCRIPTION": "Reactivar suscripción",
    "OPEN_BILLING": "Abrir facturación"
  },
  "FORMS": {
    "MULTISELECT": {
      "ENTER_TO_SELECT": "Pulse Enter para seleccionar",
      "ENTER_TO_REMOVE": "Presione Enter para eliminar",
      "NO_OPTIONS": "List is empty",
      "SELECT_ONE": "Seleccione uno",
      "SELECT": "Seleccionar"
    }
  },
  "NOTIFICATIONS_PAGE": {
    "HEADER": "Notificaciones",
    "MARK_ALL_DONE": "Marcar Todo Hecho",
    "DELETE_TITLE": "Eliminado",
    "UNREAD_NOTIFICATION": {
      "TITLE": "Notificaciones sin leer",
      "ALL_NOTIFICATIONS": "Ver todas las notificaciones",
      "LOADING_UNREAD_MESSAGE": "Cargando notificaciones no leídas...",
      "EMPTY_MESSAGE": "No tiene notificaciones sin leer"
    },
    "LIST": {
      "LOADING_MESSAGE": "Cargando notificaciones...",
      "404": "Aún no hay notificaciones",
      "TABLE_HEADER": [
        "Nombre",
        "Número telefónico",
        "Conversaciones",
        "Último Contactado"
      ]
    },
    "TYPE_LABEL": {
      "conversation_creation": "Nueva conversación",
      "conversation_assignment": "Conversación asignada",
      "assigned_conversation_new_message": "Nuevo mensaje",
      "participating_conversation_new_message": "Nuevo mensaje",
      "conversation_mention": "Mención",
      "sla_missed_first_response": "SLA perdido",
      "sla_missed_next_response": "SLA perdido",
      "sla_missed_resolution": "SLA perdido"
    }
  },
  "NETWORK": {
    "NOTIFICATION": {
      "OFFLINE": "Desconectado",
      "RECONNECTING": "Reconectando...",
      "RECONNECT_SUCCESS": "Reconectado"
    },
    "BUTTON": {
      "REFRESH": "Actualizar"
    }
  },
  "COMMAND_BAR": {
    "SEARCH_PLACEHOLDER": "Buscar o saltar a",
    "SECTIONS": {
      "GENERAL": "General",
      "REPORTS": "Informes",
      "CONVERSATION": "Conversación",
      "BULK_ACTIONS": "Acciones masivas",
      "CHANGE_ASSIGNEE": "Cambiar Asignado",
      "CHANGE_PRIORITY": "Cambiar prioridad",
      "CHANGE_TEAM": "Cambiar equipo",
      "SNOOZE_CONVERSATION": "Posponer conversación",
      "ADD_LABEL": "Añadir etiqueta a la conversación",
      "REMOVE_LABEL": "Eliminar etiqueta de la conversación",
      "SETTINGS": "Ajustes",
      "AI_ASSIST": "Asistencia AI",
      "APPEARANCE": "Apariencia",
      "SNOOZE_NOTIFICATION": "Posponer notificación"
    },
    "COMMANDS": {
      "GO_TO_CONVERSATION_DASHBOARD": "Ir al panel de conversaciones",
      "GO_TO_CONTACTS_DASHBOARD": "Ir al panel de contactos",
      "GO_TO_REPORTS_OVERVIEW": "Ir al Resumen de Reportes",
      "GO_TO_CONVERSATION_REPORTS": "Ir a Reportes de Conversación",
      "GO_TO_AGENT_REPORTS": "Ir a Reportes de Miembro",
      "GO_TO_LABEL_REPORTS": "Ir a Reportes de Etiquetas",
      "GO_TO_INBOX_REPORTS": "Ir a Reportes de Canales",
      "GO_TO_TEAM_REPORTS": "Ir a Reportes de Equipo",
      "GO_TO_SETTINGS_AGENTS": "Ir a la configuración del miembro",
      "GO_TO_SETTINGS_TEAMS": "Ir a Configuración de Equipo",
      "GO_TO_SETTINGS_INBOXES": "Ir a Ajustes de Canales",
      "GO_TO_SETTINGS_LABELS": "Ir a Configuración de Etiqueta",
      "GO_TO_SETTINGS_CANNED_RESPONSES": "Ir a Configuración de Respuesta Predefinida",
      "GO_TO_SETTINGS_APPLICATIONS": "Ir a la configuración de la aplicación",
      "GO_TO_SETTINGS_ACCOUNT": "Ir a Configuración de Cuenta",
      "GO_TO_SETTINGS_PROFILE": "Ir a Configuración del Perfil",
      "GO_TO_NOTIFICATIONS": "Ir a Notificaciones",
      "ADD_LABELS_TO_CONVERSATION": "Añadir etiqueta a la conversación",
      "ASSIGN_AN_AGENT": "Asignar un miembro",
      "AI_ASSIST": "Asistencia IA",
      "ASSIGN_PRIORITY": "Asignar prioridad",
      "ASSIGN_A_TEAM": "Asignar un equipo",
      "MUTE_CONVERSATION": "Silenciar conversación",
      "UNMUTE_CONVERSATION": "Quitar silencio de conversación",
      "REMOVE_LABEL_FROM_CONVERSATION": "Eliminar etiqueta de la conversación",
      "REOPEN_CONVERSATION": "Resolver conversación",
      "RESOLVE_CONVERSATION": "Resolver conversación",
      "SEND_TRANSCRIPT": "Enviar una transcripción por email",
      "SNOOZE_CONVERSATION": "Posponer conversación",
      "UNTIL_NEXT_REPLY": "Hasta la siguiente respuesta",
      "UNTIL_NEXT_WEEK": "Hasta la próxima semana",
      "UNTIL_TOMORROW": "Hasta mañana",
      "UNTIL_NEXT_MONTH": "Hasta el mes próximo",
      "AN_HOUR_FROM_NOW": "Hasta una hora a partir de ahora",
      "UNTIL_CUSTOM_TIME": "Personalizar...",
      "CHANGE_APPEARANCE": "Cambiar apariencia",
      "LIGHT_MODE": "Claro",
      "DARK_MODE": "Oscuro",
      "SYSTEM_MODE": "Sistema",
      "SNOOZE_NOTIFICATION": "Posponer notificación"
    }
  },
  "DASHBOARD_APPS": {
    "LOADING_MESSAGE": "Cargando aplicación del tablero..."
  },
  "COMMON": {
    "OR": "O",
    "CLICK_HERE": "haz clic aquí"
  }
}<|MERGE_RESOLUTION|>--- conflicted
+++ resolved
@@ -1,17 +1,10 @@
 {
   "GENERAL_SETTINGS": {
     "LIMIT_MESSAGES": {
-<<<<<<< HEAD
       "CONVERSATION": "Has superado el límite de conversaciones. El plan Hacker solo permite 500 conversaciones.",
       "INBOXES": "Has superado el límite de canales. El plan Hacker solo admite chat en vivo en el sitio web. Los canales adicionales como email, WhatsApp, etc. requieren un plan de pago.",
       "AGENTS": "Has superado el límite de miembros. El plan Hacker solo permite 2 miembros.",
       "NON_ADMIN": "Por favor, contacta a tu administrador para actualizar el plan y continuar usando todas las funciones."
-=======
-      "CONVERSATION": "You have exceeded the conversation limit. Hacker plan allows only 500 conversations.",
-      "INBOXES": "You have exceeded the inbox limit. Hacker plan only supports website live-chat. Additional inboxes like email, WhatsApp etc. require a paid plan.",
-      "AGENTS": "You have exceeded the agent limit. Your plan only allows {allowedAgents} agents.",
-      "NON_ADMIN": "Please contact your administrator to upgrade the plan and continue using all features."
->>>>>>> c67102c2
     },
     "TITLE": "Configuración de la cuenta",
     "SUBMIT": "Actualizar ajustes",
