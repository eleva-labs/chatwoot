{
  "MACROS": {
    "HEADER": "Macros",
    "DESCRIPTION": "Una macro es un conjunto de acciones guardadas que ayudan a los miembros de servicio al cliente a completar fácilmente las tareas. Los miembros pueden definir un conjunto de acciones como etiquetar una conversación con una etiqueta, enviar una transcripción de correo electrónico, actualizar un atributo personalizado, etc. y pueden ejecutar estas acciones en un solo clic.",
    "LEARN_MORE": "Más información sobre macros",
    "HEADER_BTN_TXT": "Añadir una nueva macro",
    "HEADER_BTN_TXT_SAVE": "Guardar macro",
    "LOADING": "Obteniendo macros",
    "ERROR": "Algo salió mal. Por favor, inténtalo de nuevo",
    "ORDER_INFO": "Las macros se ejecutarán en el orden en que añadas sus acciones. Puede reorganizarlas arrastrándolas por el manejador al lado de cada nodo.",
    "ADD": {
      "FORM": {
        "NAME": {
          "LABEL": "Nombre de macro",
          "PLACEHOLDER": "Introduzca un nombre para su macro",
          "ERROR": "Se requiere un nombre para crear una macro"
        },
        "ACTIONS": {
          "LABEL": "Acciones"
        }
      },
      "API": {
        "SUCCESS_MESSAGE": "Macro añadida correctamente",
        "ERROR_MESSAGE": "No se puede crear la macro, por favor inténtalo de nuevo más tarde"
      }
    },
    "LIST": {
      "TABLE_HEADER": {
        "NAME": "Nombre",
        "CREATED BY": "Creado por",
        "LAST_UPDATED_BY": "Última actualización por",
        "VISIBILITY": "Visibilidad"
      },
      "404": "No se encontraron macros"
    },
    "DELETE": {
      "TOOLTIP": "Eliminar macro",
      "CONFIRM": {
        "MESSAGE": "¿Está seguro de eliminar ",
        "YES": "Sí, eliminar",
        "NO": "No"
      },
      "API": {
        "SUCCESS_MESSAGE": "Macro eliminada correctamente",
        "ERROR_MESSAGE": "Hubo un error al eliminar la macro. Por favor, inténtalo de nuevo más tarde"
      }
    },
    "EDIT": {
      "TOOLTIP": "Editar macro",
      "API": {
        "SUCCESS_MESSAGE": "Macro actualizado correctamente",
        "ERROR_MESSAGE": "No se pudo actualizar la Macro, por favor inténtalo de nuevo más tarde"
      }
    },
    "EDITOR": {
      "START_FLOW": "Iniciar flujo",
      "END_FLOW": "Finalizar flujo",
      "LOADING": "Buscando macro",
      "ADD_BTN_TOOLTIP": "Añadir nueva acción",
      "DELETE_BTN_TOOLTIP": "Eliminar acción",
      "VISIBILITY": {
        "LABEL": "Visibilidad de macro",
        "GLOBAL": {
          "LABEL": "Público",
          "DESCRIPTION": "Esta macro está disponible públicamente para todos los miembros de esta cuenta."
        },
        "PERSONAL": {
          "LABEL": "Privado",
          "DESCRIPTION": "Esta macro será privada para usted y no estará disponible para otros."
        }
      }
    },
    "EXECUTE": {
      "BUTTON_TOOLTIP": "Ejecutar",
      "PREVIEW": "Previsualizar macro",
      "EXECUTED_SUCCESSFULLY": "Macro ejecutado correctamente"
    },
    "ERRORS": {
      "ATTRIBUTE_KEY_REQUIRED": "Clave de atributo es requerida",
      "FILTER_OPERATOR_REQUIRED": "El operador de filtro es requerido",
      "VALUE_REQUIRED": "El valor es requerido",
      "VALUE_MUST_BE_BETWEEN_1_AND_998": "El valor debe ser entre 1 y 998",
      "ACTION_PARAMETERS_REQUIRED": "Se requieren parámetros de acción",
      "ATLEAST_ONE_CONDITION_REQUIRED": "Se requiere al menos una condición",
      "ATLEAST_ONE_ACTION_REQUIRED": "Se requiere al menos una acción"
    },
    "ACTIONS": {
      "ASSIGN_TEAM": "Asignar equipo",
<<<<<<< HEAD
      "ASSIGN_AGENT": "Asignar miembro",
      "ADD_LABEL": "Añadir etiqueta",
      "REMOVE_LABEL": "Eliminar etiqueta",
      "REMOVE_ASSIGNED_TEAM": "Eliminar equipo asignado",
      "SEND_EMAIL_TRANSCRIPT": "Enviar transcripción por email",
      "MUTE_CONVERSATION": "Silenciar conversación",
=======
      "ASSIGN_AGENT": "Assign an Agent",
      "ADD_LABEL": "Añadir etiqueta",
      "REMOVE_LABEL": "Eliminar etiqueta",
      "REMOVE_ASSIGNED_TEAM": "Remove Assigned Team",
      "SEND_EMAIL_TRANSCRIPT": "Enviar transcripción por correo",
      "MUTE_CONVERSATION": "Silenciar Conversación",
>>>>>>> c67102c2
      "SNOOZE_CONVERSATION": "Posponer conversación",
      "RESOLVE_CONVERSATION": "Resolver conversación",
      "SEND_ATTACHMENT": "Enviar archivo adjunto",
      "SEND_MESSAGE": "Enviar mensaje",
      "CHANGE_PRIORITY": "Cambiar prioridad",
<<<<<<< HEAD
      "ADD_PRIVATE_NOTE": "Añadir nota privada",
      "SEND_WEBHOOK_EVENT": "Enviar evento webhook"
=======
      "ADD_PRIVATE_NOTE": "Add a Private Note",
      "SEND_WEBHOOK_EVENT": "Enviar Evento de Webhook"
    },
    "PRIORITY_TYPES": {
      "NONE": "Ninguna",
      "LOW": "Baja",
      "MEDIUM": "Media",
      "HIGH": "Alta",
      "URGENT": "Urgente"
>>>>>>> c67102c2
    }
  }
}<|MERGE_RESOLUTION|>--- conflicted
+++ resolved
@@ -86,30 +86,17 @@
     },
     "ACTIONS": {
       "ASSIGN_TEAM": "Asignar equipo",
-<<<<<<< HEAD
       "ASSIGN_AGENT": "Asignar miembro",
       "ADD_LABEL": "Añadir etiqueta",
       "REMOVE_LABEL": "Eliminar etiqueta",
       "REMOVE_ASSIGNED_TEAM": "Eliminar equipo asignado",
       "SEND_EMAIL_TRANSCRIPT": "Enviar transcripción por email",
       "MUTE_CONVERSATION": "Silenciar conversación",
-=======
-      "ASSIGN_AGENT": "Assign an Agent",
-      "ADD_LABEL": "Añadir etiqueta",
-      "REMOVE_LABEL": "Eliminar etiqueta",
-      "REMOVE_ASSIGNED_TEAM": "Remove Assigned Team",
-      "SEND_EMAIL_TRANSCRIPT": "Enviar transcripción por correo",
-      "MUTE_CONVERSATION": "Silenciar Conversación",
->>>>>>> c67102c2
       "SNOOZE_CONVERSATION": "Posponer conversación",
       "RESOLVE_CONVERSATION": "Resolver conversación",
       "SEND_ATTACHMENT": "Enviar archivo adjunto",
       "SEND_MESSAGE": "Enviar mensaje",
       "CHANGE_PRIORITY": "Cambiar prioridad",
-<<<<<<< HEAD
-      "ADD_PRIVATE_NOTE": "Añadir nota privada",
-      "SEND_WEBHOOK_EVENT": "Enviar evento webhook"
-=======
       "ADD_PRIVATE_NOTE": "Add a Private Note",
       "SEND_WEBHOOK_EVENT": "Enviar Evento de Webhook"
     },
@@ -119,7 +106,6 @@
       "MEDIUM": "Media",
       "HIGH": "Alta",
       "URGENT": "Urgente"
->>>>>>> c67102c2
     }
   }
 }