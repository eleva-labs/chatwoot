--- conflicted
+++ resolved
@@ -3,20 +3,14 @@
 import router from '../../../index';
 import PageHeader from '../SettingsSubPageHeader.vue';
 import { mapGetters } from 'vuex';
-<<<<<<< HEAD
-import globalConfigMixin from 'shared/mixins/globalConfigMixin';
+import { useBranding } from 'shared/composables/useBranding';
 import { CUSTOM_EVENTS } from 'shared/constants/customEvents';
-=======
-import { useBranding } from 'shared/composables/useBranding';
 
->>>>>>> c67102c2
 export default {
   components: {
     ChannelItem,
     PageHeader,
   },
-<<<<<<< HEAD
-  mixins: [globalConfigMixin],
   props: {
     disabledAutoRoute: {
       type: Boolean,
@@ -24,14 +18,12 @@
     },
   },
   emits: [CUSTOM_EVENTS.ON_CHANNEL_ITEM_CLICK],
-=======
   setup() {
     const { replaceInstallationName } = useBranding();
     return {
       replaceInstallationName,
     };
   },
->>>>>>> c67102c2
   data() {
     return {
       enabledFeatures: {},
@@ -42,7 +34,6 @@
       return this.$store.getters['accounts/getAccount'](this.accountId);
     },
     channelList() {
-      // const { apiChannelName, apiChannelThumbnail } = this.globalConfig;
       return [
         // { key: 'website', name: 'Website' },
         // { key: 'facebook', name: 'Messenger' },
@@ -60,10 +51,8 @@
         // { key: 'voice', name: 'Voice' },
       ];
     },
-    emits: [CUSTOM_EVENTS.ON_CHANNEL_ITEM_CLICK],
     ...mapGetters({
       accountId: 'getCurrentAccountId',
-      globalConfig: 'globalConfig/get',
     }),
   },
 
@@ -106,7 +95,7 @@
         :key="channel.key"
         :channel="channel"
         :enabled-features="enabledFeatures"
-        @on-channel-item-click="initChannelAuth"
+        @channel-item-click="initChannelAuth"
       />
     </div>
   </div>
