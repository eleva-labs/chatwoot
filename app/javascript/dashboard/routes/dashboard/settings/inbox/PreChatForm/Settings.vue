<<<<<<< HEAD
=======
<template>
  <div class="mx-8 my-2 text-base">
    <div class="mx-0 mt-6 mb-3">
      {{ $t('INBOX_MGMT.PRE_CHAT_FORM.DESCRIPTION') }}
    </div>
    <form class="flex flex-col" @submit.prevent="updateInbox">
      <label class="w-1/4">
        {{ $t('INBOX_MGMT.PRE_CHAT_FORM.ENABLE.LABEL') }}
        <select v-model="preChatFormEnabled">
          <option :value="true">
            {{ $t('INBOX_MGMT.PRE_CHAT_FORM.ENABLE.OPTIONS.ENABLED') }}
          </option>
          <option :value="false">
            {{ $t('INBOX_MGMT.PRE_CHAT_FORM.ENABLE.OPTIONS.DISABLED') }}
          </option>
        </select>
      </label>
      <div v-if="preChatFormEnabled">
        <div class="w-[70%]">
          <label>
            {{ $t('INBOX_MGMT.PRE_CHAT_FORM.PRE_CHAT_MESSAGE.LABEL') }}
          </label>
          <woot-message-editor
            v-model="preChatMessage"
            class="message-editor"
            :placeholder="
              $t('INBOX_MGMT.PRE_CHAT_FORM.PRE_CHAT_MESSAGE.PLACEHOLDER')
            "
          />
        </div>
        <div class="w-[70%] mt-4">
          <label>{{ $t('INBOX_MGMT.PRE_CHAT_FORM.SET_FIELDS') }}</label>
          <table class="table w-full table-striped woot-table">
            <thead class="thead-dark">
              <tr>
                <th scope="col" />
                <th scope="col" />
                <th scope="col">
                  {{ $t('INBOX_MGMT.PRE_CHAT_FORM.SET_FIELDS_HEADER.KEY') }}
                </th>
                <th scope="col">
                  {{ $t('INBOX_MGMT.PRE_CHAT_FORM.SET_FIELDS_HEADER.TYPE') }}
                </th>
                <th scope="col">
                  {{
                    $t('INBOX_MGMT.PRE_CHAT_FORM.SET_FIELDS_HEADER.REQUIRED')
                  }}
                </th>
                <th scope="col">
                  {{ $t('INBOX_MGMT.PRE_CHAT_FORM.SET_FIELDS_HEADER.LABEL') }}
                </th>
                <th scope="col">
                  {{
                    $t(
                      'INBOX_MGMT.PRE_CHAT_FORM.SET_FIELDS_HEADER.PLACE_HOLDER'
                    )
                  }}
                </th>
              </tr>
            </thead>
            <pre-chat-fields
              :pre-chat-fields="preChatFields"
              @update="handlePreChatFieldOptions"
              @drag-end="changePreChatFieldFieldsOrder"
            />
          </table>
        </div>
      </div>
      <div class="w-auto my-4">
        <woot-submit-button
          :button-text="
            $t('INBOX_MGMT.SETTINGS_POPUP.UPDATE_PRE_CHAT_FORM_SETTINGS')
          "
          :loading="uiFlags.isUpdating"
        />
      </div>
    </form>
  </div>
</template>
>>>>>>> f7102d7f
<script>
import { mapGetters } from 'vuex';
import { useAlert } from 'dashboard/composables';
import PreChatFields from './PreChatFields.vue';
import { getPreChatFields, standardFieldKeys } from 'dashboard/helper/preChat';
import WootMessageEditor from 'dashboard/components/widgets/WootWriter/Editor.vue';
export default {
  components: {
    PreChatFields,
    WootMessageEditor,
  },
  props: {
    inbox: {
      type: Object,
      default: () => ({}),
    },
  },
  data() {
    return {
      preChatFormEnabled: false,
      preChatMessage: '',
      preChatFields: [],
    };
  },
  computed: {
    ...mapGetters({
      uiFlags: 'inboxes/getUIFlags',
      customAttributes: 'attributes/getAttributes',
    }),
    preChatFieldOptions() {
      const { pre_chat_form_options: preChatFormOptions } = this.inbox;
      return getPreChatFields({
        preChatFormOptions,
        customAttributes: this.customAttributes,
      });
    },
  },
  watch: {
    inbox() {
      this.setDefaults();
    },
  },
  mounted() {
    this.setDefaults();
  },
  methods: {
    setDefaults() {
      const { pre_chat_form_enabled: preChatFormEnabled } = this.inbox;
      this.preChatFormEnabled = preChatFormEnabled;
      const {
        pre_chat_message: preChatMessage,
        pre_chat_fields: preChatFields,
      } = this.preChatFieldOptions || {};
      this.preChatMessage = preChatMessage;
      this.preChatFields = preChatFields;
    },
    isFieldEditable(item) {
      return !!standardFieldKeys[item.name] || !item.enabled;
    },
    handlePreChatFieldOptions(event, type, item) {
      this.preChatFields.forEach((field, index) => {
        if (field.name === item.name) {
          this.preChatFields[index][type] = !item[type];
        }
      });
    },

    changePreChatFieldFieldsOrder(updatedPreChatFieldOptions) {
      this.preChatFields = updatedPreChatFieldOptions;
    },

    async updateInbox() {
      try {
        const payload = {
          id: this.inbox.id,
          formData: false,
          channel: {
            pre_chat_form_enabled: this.preChatFormEnabled,
            pre_chat_form_options: {
              pre_chat_message: this.preChatMessage,
              pre_chat_fields: this.preChatFields,
            },
          },
        };
        await this.$store.dispatch('inboxes/updateInbox', payload);
        useAlert(this.$t('INBOX_MGMT.EDIT.API.SUCCESS_MESSAGE'));
      } catch (error) {
        useAlert(this.$t('INBOX_MGMT.EDIT.API.SUCCESS_MESSAGE'));
      }
    },
  },
};
</script>

<template>
  <div class="mx-8 my-2 text-base">
    <div class="mx-0 mt-6 mb-3">
      {{ $t('INBOX_MGMT.PRE_CHAT_FORM.DESCRIPTION') }}
    </div>
    <form class="flex flex-col" @submit.prevent="updateInbox">
      <label class="w-1/4">
        {{ $t('INBOX_MGMT.PRE_CHAT_FORM.ENABLE.LABEL') }}
        <select v-model="preChatFormEnabled">
          <option :value="true">
            {{ $t('INBOX_MGMT.PRE_CHAT_FORM.ENABLE.OPTIONS.ENABLED') }}
          </option>
          <option :value="false">
            {{ $t('INBOX_MGMT.PRE_CHAT_FORM.ENABLE.OPTIONS.DISABLED') }}
          </option>
        </select>
      </label>
      <div v-if="preChatFormEnabled">
        <div class="w-[70%]">
          <label>
            {{ $t('INBOX_MGMT.PRE_CHAT_FORM.PRE_CHAT_MESSAGE.LABEL') }}
          </label>
          <WootMessageEditor
            v-model="preChatMessage"
            class="message-editor"
            :placeholder="
              $t('INBOX_MGMT.PRE_CHAT_FORM.PRE_CHAT_MESSAGE.PLACEHOLDER')
            "
          />
        </div>
        <div class="w-[70%] mt-4">
          <label>{{ $t('INBOX_MGMT.PRE_CHAT_FORM.SET_FIELDS') }}</label>
          <table class="table w-full table-striped">
            <thead class="thead-dark">
              <tr>
                <th scope="col" />
                <th scope="col" />
                <th scope="col">
                  {{ $t('INBOX_MGMT.PRE_CHAT_FORM.SET_FIELDS_HEADER.KEY') }}
                </th>
                <th scope="col">
                  {{ $t('INBOX_MGMT.PRE_CHAT_FORM.SET_FIELDS_HEADER.TYPE') }}
                </th>
                <th scope="col">
                  {{
                    $t('INBOX_MGMT.PRE_CHAT_FORM.SET_FIELDS_HEADER.REQUIRED')
                  }}
                </th>
                <th scope="col">
                  {{ $t('INBOX_MGMT.PRE_CHAT_FORM.SET_FIELDS_HEADER.LABEL') }}
                </th>
                <th scope="col">
                  {{
                    $t(
                      'INBOX_MGMT.PRE_CHAT_FORM.SET_FIELDS_HEADER.PLACE_HOLDER'
                    )
                  }}
                </th>
              </tr>
            </thead>
            <PreChatFields
              :pre-chat-fields="preChatFields"
              @update="handlePreChatFieldOptions"
              @dragEnd="changePreChatFieldFieldsOrder"
            />
          </table>
        </div>
      </div>
      <div class="w-auto my-4">
        <woot-submit-button
          :button-text="
            $t('INBOX_MGMT.SETTINGS_POPUP.UPDATE_PRE_CHAT_FORM_SETTINGS')
          "
          :loading="uiFlags.isUpdating"
        />
      </div>
    </form>
  </div>
</template>

<style scoped lang="scss">
.message-editor {
  @apply px-3;

  ::v-deep {
    .ProseMirror-menubar {
      @apply rounded-tl-[4px];
    }
  }
}
</style><|MERGE_RESOLUTION|>--- conflicted
+++ resolved
@@ -1,85 +1,3 @@
-<<<<<<< HEAD
-=======
-<template>
-  <div class="mx-8 my-2 text-base">
-    <div class="mx-0 mt-6 mb-3">
-      {{ $t('INBOX_MGMT.PRE_CHAT_FORM.DESCRIPTION') }}
-    </div>
-    <form class="flex flex-col" @submit.prevent="updateInbox">
-      <label class="w-1/4">
-        {{ $t('INBOX_MGMT.PRE_CHAT_FORM.ENABLE.LABEL') }}
-        <select v-model="preChatFormEnabled">
-          <option :value="true">
-            {{ $t('INBOX_MGMT.PRE_CHAT_FORM.ENABLE.OPTIONS.ENABLED') }}
-          </option>
-          <option :value="false">
-            {{ $t('INBOX_MGMT.PRE_CHAT_FORM.ENABLE.OPTIONS.DISABLED') }}
-          </option>
-        </select>
-      </label>
-      <div v-if="preChatFormEnabled">
-        <div class="w-[70%]">
-          <label>
-            {{ $t('INBOX_MGMT.PRE_CHAT_FORM.PRE_CHAT_MESSAGE.LABEL') }}
-          </label>
-          <woot-message-editor
-            v-model="preChatMessage"
-            class="message-editor"
-            :placeholder="
-              $t('INBOX_MGMT.PRE_CHAT_FORM.PRE_CHAT_MESSAGE.PLACEHOLDER')
-            "
-          />
-        </div>
-        <div class="w-[70%] mt-4">
-          <label>{{ $t('INBOX_MGMT.PRE_CHAT_FORM.SET_FIELDS') }}</label>
-          <table class="table w-full table-striped woot-table">
-            <thead class="thead-dark">
-              <tr>
-                <th scope="col" />
-                <th scope="col" />
-                <th scope="col">
-                  {{ $t('INBOX_MGMT.PRE_CHAT_FORM.SET_FIELDS_HEADER.KEY') }}
-                </th>
-                <th scope="col">
-                  {{ $t('INBOX_MGMT.PRE_CHAT_FORM.SET_FIELDS_HEADER.TYPE') }}
-                </th>
-                <th scope="col">
-                  {{
-                    $t('INBOX_MGMT.PRE_CHAT_FORM.SET_FIELDS_HEADER.REQUIRED')
-                  }}
-                </th>
-                <th scope="col">
-                  {{ $t('INBOX_MGMT.PRE_CHAT_FORM.SET_FIELDS_HEADER.LABEL') }}
-                </th>
-                <th scope="col">
-                  {{
-                    $t(
-                      'INBOX_MGMT.PRE_CHAT_FORM.SET_FIELDS_HEADER.PLACE_HOLDER'
-                    )
-                  }}
-                </th>
-              </tr>
-            </thead>
-            <pre-chat-fields
-              :pre-chat-fields="preChatFields"
-              @update="handlePreChatFieldOptions"
-              @drag-end="changePreChatFieldFieldsOrder"
-            />
-          </table>
-        </div>
-      </div>
-      <div class="w-auto my-4">
-        <woot-submit-button
-          :button-text="
-            $t('INBOX_MGMT.SETTINGS_POPUP.UPDATE_PRE_CHAT_FORM_SETTINGS')
-          "
-          :loading="uiFlags.isUpdating"
-        />
-      </div>
-    </form>
-  </div>
-</template>
->>>>>>> f7102d7f
 <script>
 import { mapGetters } from 'vuex';
 import { useAlert } from 'dashboard/composables';
@@ -196,7 +114,7 @@
           <label>
             {{ $t('INBOX_MGMT.PRE_CHAT_FORM.PRE_CHAT_MESSAGE.LABEL') }}
           </label>
-          <WootMessageEditor
+          <woot-message-editor
             v-model="preChatMessage"
             class="message-editor"
             :placeholder="
@@ -206,7 +124,7 @@
         </div>
         <div class="w-[70%] mt-4">
           <label>{{ $t('INBOX_MGMT.PRE_CHAT_FORM.SET_FIELDS') }}</label>
-          <table class="table w-full table-striped">
+          <table class="table w-full table-striped woot-table">
             <thead class="thead-dark">
               <tr>
                 <th scope="col" />
@@ -234,10 +152,10 @@
                 </th>
               </tr>
             </thead>
-            <PreChatFields
+            <pre-chat-fields
               :pre-chat-fields="preChatFields"
               @update="handlePreChatFieldOptions"
-              @dragEnd="changePreChatFieldFieldsOrder"
+              @drag-end="changePreChatFieldFieldsOrder"
             />
           </table>
         </div>
