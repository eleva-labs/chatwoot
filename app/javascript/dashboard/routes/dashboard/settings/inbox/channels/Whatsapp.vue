--- conflicted
+++ resolved
@@ -1,30 +1,3 @@
-<<<<<<< HEAD
-<script>
-import PageHeader from '../../SettingsSubPageHeader.vue';
-// import Twilio from './Twilio.vue';
-// import ThreeSixtyDialogWhatsapp from './360DialogWhatsapp.vue';
-// import CloudWhatsapp from './CloudWhatsapp.vue';
-import Whapi from './Whapi.vue';
-
-export default {
-  components: {
-    PageHeader,
-    // Twilio,
-    // ThreeSixtyDialogWhatsapp,
-    // CloudWhatsapp,
-    Whapi,
-  },
-  props: {
-    disabledAutoRoute: {
-      type: Boolean,
-      default: false,
-    },
-  },
-  data() {
-    return {
-      provider: 'whapi',
-    };
-=======
 <script setup>
 import { computed } from 'vue';
 import { useRoute, useRouter } from 'vue-router';
@@ -34,6 +7,7 @@
 import ThreeSixtyDialogWhatsapp from './360DialogWhatsapp.vue';
 import CloudWhatsapp from './CloudWhatsapp.vue';
 import WhatsappEmbeddedSignup from './WhatsappEmbeddedSignup.vue';
+import Whapi from './Whapi.vue';
 import { FEATURE_FLAGS } from 'dashboard/featureFlags';
 
 const route = useRoute();
@@ -47,6 +21,7 @@
   WHATSAPP_CLOUD: 'whatsapp_cloud',
   WHATSAPP_EMBEDDED: 'whatsapp_embedded',
   THREE_SIXTY_DIALOG: '360dialog',
+  WHAPI: 'whapi',
 };
 
 const hasWhatsappAppId = computed(() => {
@@ -72,18 +47,23 @@
 
 const availableProviders = computed(() => [
   {
-    value: PROVIDER_TYPES.WHATSAPP,
-    label: t('INBOX_MGMT.ADD.WHATSAPP.PROVIDERS.WHATSAPP_CLOUD'),
-    description: t('INBOX_MGMT.ADD.WHATSAPP.PROVIDERS.WHATSAPP_CLOUD_DESC'),
+    value: PROVIDER_TYPES.WHAPI,
+    label: t('INBOX_MGMT.ADD.WHATSAPP.PROVIDERS.WHAPI'),
+    description: t('INBOX_MGMT.ADD.WHATSAPP.PROVIDERS.WHAPI_DESC'),
     icon: '/assets/images/dashboard/channels/whatsapp.png',
   },
-  {
-    value: PROVIDER_TYPES.TWILIO,
-    label: t('INBOX_MGMT.ADD.WHATSAPP.PROVIDERS.TWILIO'),
-    description: t('INBOX_MGMT.ADD.WHATSAPP.PROVIDERS.TWILIO_DESC'),
-    icon: '/assets/images/dashboard/channels/twilio.png',
->>>>>>> c67102c2
-  },
+  // {
+  //   value: PROVIDER_TYPES.WHATSAPP,
+  //   label: t('INBOX_MGMT.ADD.WHATSAPP.PROVIDERS.WHATSAPP_CLOUD'),
+  //   description: t('INBOX_MGMT.ADD.WHATSAPP.PROVIDERS.WHATSAPP_CLOUD_DESC'),
+  //   icon: '/assets/images/dashboard/channels/whatsapp.png',
+  // },
+  // {
+  //   value: PROVIDER_TYPES.TWILIO,
+  //   label: t('INBOX_MGMT.ADD.WHATSAPP.PROVIDERS.TWILIO'),
+  //   description: t('INBOX_MGMT.ADD.WHATSAPP.PROVIDERS.TWILIO_DESC'),
+  //   icon: '/assets/images/dashboard/channels/twilio.png',
+  // },
 ]);
 
 const selectProvider = providerValue => {
@@ -123,35 +103,6 @@
   <div
     class="overflow-auto col-span-6 p-6 w-full h-full rounded-t-lg border border-b-0 border-n-weak bg-n-solid-1"
   >
-<<<<<<< HEAD
-    <PageHeader
-      :header-title="$t('INBOX_MGMT.ADD.WHATSAPP.TITLE')"
-      :header-content="$t('INBOX_MGMT.ADD.WHATSAPP.DESC')"
-    />
-    <div class="flex-shrink-0 flex-grow-0">
-      <label>
-        {{ $t('INBOX_MGMT.ADD.WHATSAPP.PROVIDERS.LABEL') }}
-        <select v-model="provider">
-          <!-- <option value="whatsapp_cloud">
-            {{ $t('INBOX_MGMT.ADD.WHATSAPP.PROVIDERS.WHATSAPP_CLOUD') }}
-          </option>
-          <option value="twilio">
-            {{ $t('INBOX_MGMT.ADD.WHATSAPP.PROVIDERS.TWILIO') }}
-          </option> -->
-          <option value="whapi">
-            {{ $t('INBOX_MGMT.ADD.WHATSAPP.PROVIDERS.WHAPI') }}
-          </option>
-        </select>
-      </label>
-    </div>
-    <Whapi
-      v-if="provider === 'whapi'"
-      :disabled-auto-route="disabledAutoRoute"
-    />
-    <!-- <Twilio v-else-if="provider === 'twilio'" type="whatsapp" />
-    <ThreeSixtyDialogWhatsapp v-else-if="provider === '360dialog'" /> -->
-    <!-- <CloudWhatsapp v-else /> -->
-=======
     <div v-if="showProviderSelection">
       <div class="mb-10 text-left">
         <h1 class="mb-2 text-lg font-medium text-slate-12">
@@ -195,8 +146,9 @@
 
     <div v-else-if="showConfiguration">
       <div class="px-6 py-5 rounded-2xl border bg-n-solid-2 border-n-weak">
+        <Whapi v-if="selectedProvider === PROVIDER_TYPES.WHAPI" />
         <WhatsappEmbeddedSignup
-          v-if="shouldShowEmbeddedSignup(selectedProvider)"
+          v-else-if="shouldShowEmbeddedSignup(selectedProvider)"
         />
         <CloudWhatsapp v-else-if="shouldShowCloudWhatsapp(selectedProvider)" />
         <Twilio
@@ -209,6 +161,5 @@
         <CloudWhatsapp v-else />
       </div>
     </div>
->>>>>>> c67102c2
   </div>
 </template>