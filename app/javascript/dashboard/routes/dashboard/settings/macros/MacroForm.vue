--- conflicted
+++ resolved
@@ -1,32 +1,3 @@
-<<<<<<< HEAD
-=======
-<template>
-  <div class="flex flex-col md:flex-row h-auto md:h-full w-full">
-    <div
-      class="flex-1 w-full md:w-auto macro-gradient-radial dark:macro-dark-gradient-radial macro-gradient-radial-size h-full max-h-full py-4 px-12 overflow-y-auto"
-    >
-      <macro-nodes
-        v-model="macro.actions"
-        :files="files"
-        :errors="errors"
-        @addNewNode="appendNode"
-        @deleteNode="deleteNode"
-        @resetAction="resetNode"
-      />
-    </div>
-    <div class="w-full md:w-1/3">
-      <macro-properties
-        :macro-name="macro.name"
-        :macro-visibility="macro.visibility"
-        @update:name="updateName"
-        @update:visibility="updateVisibility"
-        @submit="submit"
-      />
-    </div>
-  </div>
-</template>
-
->>>>>>> ce8e1ec9
 <script>
 import { provide } from 'vue';
 import MacroNodes from './MacroNodes.vue';
@@ -107,15 +78,9 @@
       });
     },
     deleteNode(index) {
-<<<<<<< HEAD
-      // delete that index specifically
-      // so that the next item does not get marked invalid
-      delete this.errors[`action_${index}`];
-=======
       // remove that index specifically
       // so that the next item does not get marked invalid
       this.errors = this.removeObjectProperty(this.errors, `action_${index}`);
->>>>>>> ce8e1ec9
       this.macro.actions.splice(index, 1);
     },
     submit() {
@@ -128,15 +93,9 @@
       this.$emit('submit', this.macro);
     },
     resetNode(index) {
-<<<<<<< HEAD
-      // delete that index specifically
-      // so that the next item does not get marked invalid
-      delete this.errors[`action_${index}`];
-=======
       // remove that index specifically
       // so that the next item does not get marked invalid
       this.errors = this.removeObjectProperty(this.errors, `action_${index}`);
->>>>>>> ce8e1ec9
       this.macro.actions[index].action_params = [];
     },
     resetValidation() {
@@ -148,9 +107,9 @@
 </script>
 
 <template>
-  <div class="flex flex-col w-full h-auto md:flex-row md:h-full">
+  <div class="flex flex-col md:flex-row h-auto md:h-full w-full">
     <div
-      class="flex-1 w-full h-full max-h-full px-12 py-4 overflow-y-auto md:w-auto macro-gradient-radial dark:macro-dark-gradient-radial macro-gradient-radial-size"
+      class="flex-1 w-full md:w-auto macro-gradient-radial dark:macro-dark-gradient-radial macro-gradient-radial-size h-full max-h-full py-4 px-12 overflow-y-auto"
     >
       <MacroNodes
         v-model="macro.actions"
