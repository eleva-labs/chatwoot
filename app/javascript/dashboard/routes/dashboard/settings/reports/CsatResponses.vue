--- conflicted
+++ resolved
@@ -112,29 +112,6 @@
 </script>
 
 <template>
-<<<<<<< HEAD
-  <div class="flex-1 p-1 overflow-auto">
-    <div class="max-w-[960px] w-full mx-auto mb-10">
-      <ReportFilterSelector
-        show-agents-filter
-        show-inbox-filter
-        show-rating-filter
-        :show-team-filter="isTeamsEnabled"
-        :show-business-hours-switch="false"
-        @filter-change="onFilterChange"
-      />
-      <woot-button
-        color-scheme="success"
-        class-names="button--fixed-top"
-        icon="arrow-download"
-        @click="downloadReports"
-      >
-        {{ $t('CSAT_REPORTS.DOWNLOAD') }}
-      </woot-button>
-      <CsatMetrics :filters="requestPayload" />
-      <CsatTable :page-index="pageIndex" @page-change="onPageNumberChange" />
-    </div>
-=======
   <ReportHeader :header-title="$t('CSAT_REPORTS.HEADER')">
     <V4Button
       :label="$t('CSAT_REPORTS.DOWNLOAD')"
@@ -156,6 +133,5 @@
 
     <CsatMetrics :filters="requestPayload" />
     <CsatTable :page-index="pageIndex" @page-change="onPageNumberChange" />
->>>>>>> cdff624a
   </div>
 </template>