--- conflicted
+++ resolved
@@ -135,11 +135,7 @@
 
 <template>
   <div
-<<<<<<< HEAD
-    class="grid grid-cols-1 px-6 py-5 md:grid-cols-2 gap-5 shadow outline-1 outline outline-n-container group/cardLayout rounded-2xl bg-n-solid-2"
-=======
     class="grid grid-cols-1 md:grid-cols-2 lg:grid-cols-2 px-6 py-5 shadow outline-1 outline outline-n-container rounded-xl bg-n-solid-2"
->>>>>>> cdff624a
   >
     <div v-for="metric in metrics" :key="metric.KEY">
       <ChartStats :metric="metric" :account-summary-key="accountSummaryKey" />
