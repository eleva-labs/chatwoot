<script setup>
// TODO: Make this component a standard across the app and use it in other places
import { ref, onMounted } from 'vue';
import { useMapGetter, useStore } from 'dashboard/composables/store';

<<<<<<< HEAD
defineProps({
  multiple: {
    type: Boolean,
    default: false,
=======
export default {
  name: 'ReportsFiltersInboxes',
  emits: ['inboxFilterSelection'],
  data() {
    return {
      selectedOption: null,
    };
  },
  computed: {
    ...mapGetters({
      options: 'inboxes/getInboxes',
    }),
  },
  mounted() {
    this.$store.dispatch('inboxes/get');
  },
  methods: {
    handleInput() {
      this.$emit('inboxFilterSelection', this.selectedOption);
    },
>>>>>>> 472f6d93
  },
});

const emit = defineEmits(['inboxFilterSelection']);
const store = useStore();
const options = useMapGetter('inboxes/getInboxes');

const selectedOption = ref(null);

onMounted(() => {
  store.dispatch('inboxes/get');
});

const handleInput = () => {
  emit('inboxFilterSelection', selectedOption.value);
};
</script>

<template>
  <div class="multiselect-wrap--small">
    <multiselect
      v-model="selectedOption"
      class="no-margin"
      :placeholder="$t('INBOX_REPORTS.FILTER_DROPDOWN_LABEL')"
      label="name"
      track-by="id"
      :multiple="multiple"
      :options="options"
      :option-height="24"
      :show-labels="false"
      @update:model-value="handleInput"
    />
  </div>
</template><|MERGE_RESOLUTION|>--- conflicted
+++ resolved
@@ -3,33 +3,10 @@
 import { ref, onMounted } from 'vue';
 import { useMapGetter, useStore } from 'dashboard/composables/store';
 
-<<<<<<< HEAD
 defineProps({
   multiple: {
     type: Boolean,
     default: false,
-=======
-export default {
-  name: 'ReportsFiltersInboxes',
-  emits: ['inboxFilterSelection'],
-  data() {
-    return {
-      selectedOption: null,
-    };
-  },
-  computed: {
-    ...mapGetters({
-      options: 'inboxes/getInboxes',
-    }),
-  },
-  mounted() {
-    this.$store.dispatch('inboxes/get');
-  },
-  methods: {
-    handleInput() {
-      this.$emit('inboxFilterSelection', this.selectedOption);
-    },
->>>>>>> 472f6d93
   },
 });
 
