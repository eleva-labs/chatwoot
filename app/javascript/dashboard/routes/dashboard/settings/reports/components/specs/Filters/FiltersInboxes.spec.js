import { shallowMount } from '@vue/test-utils';
import { createStore } from 'vuex';
import ReportsFiltersInboxes from '../../Filters/Inboxes.vue';

const mountParams = {
  global: {
    mocks: {
      $t: msg => msg,
    },
    stubs: ['multiselect'],
  },
};

describe('ReportsFiltersInboxes.vue', () => {
  let store;
  let inboxesModule;

  beforeEach(() => {
    inboxesModule = {
      namespaced: true,
      getters: {
        getInboxes: () => () => [
          { id: 1, name: 'Inbox 1' },
          { id: 2, name: 'Inbox 2' },
        ],
      },
      actions: {
        get: vi.fn(),
      },
    };

    store = createStore({
      modules: {
        inboxes: inboxesModule,
      },
    });
  });

  it('dispatches "inboxes/get" action when component is mounted', () => {
    shallowMount(ReportsFiltersInboxes, {
      global: {
        plugins: [store],
        ...mountParams.global,
      },
    });
    expect(inboxesModule.actions.get).toHaveBeenCalled();
  });

  it('emits "inbox-filter-selection" event when handleInput is called', async () => {
    const wrapper = shallowMount(ReportsFiltersInboxes, {
      global: {
        plugins: [store],
        ...mountParams.global,
      },
    });

    const selectedInbox = { id: 1, name: 'Inbox 1' };
    await wrapper.setData({ selectedOption: selectedInbox });

<<<<<<< HEAD
    wrapper
      .findComponent({ name: 'multiselect' })
      .vm.$emit('input', selectedInbox);
=======
    await wrapper.vm.handleInput();
>>>>>>> 472f6d93

    expect(wrapper.emitted('inboxFilterSelection')).toBeTruthy();
    expect(wrapper.emitted('inboxFilterSelection')[0]).toEqual([selectedInbox]);
  });

  it('passes the correct "multiple" prop to multiselect component', () => {
    const wrapper = shallowMount(ReportsFiltersInboxes, {
      store,
      localVue,
      propsData: {
        multiple: true,
      },
      ...mountParams,
    });

    const multiselect = wrapper.findComponent({ name: 'multiselect' });
    const attributes = multiselect.attributes();
    expect(attributes.multiple).toBe('true');
  });
});<|MERGE_RESOLUTION|>--- conflicted
+++ resolved
@@ -57,13 +57,7 @@
     const selectedInbox = { id: 1, name: 'Inbox 1' };
     await wrapper.setData({ selectedOption: selectedInbox });
 
-<<<<<<< HEAD
-    wrapper
-      .findComponent({ name: 'multiselect' })
-      .vm.$emit('input', selectedInbox);
-=======
     await wrapper.vm.handleInput();
->>>>>>> 472f6d93
 
     expect(wrapper.emitted('inboxFilterSelection')).toBeTruthy();
     expect(wrapper.emitted('inboxFilterSelection')[0]).toEqual([selectedInbox]);
