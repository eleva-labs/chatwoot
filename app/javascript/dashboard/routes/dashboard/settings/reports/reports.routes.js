--- conflicted
+++ resolved
@@ -16,15 +16,7 @@
   routes: [
     {
       path: frontendURL('accounts/:accountId/reports'),
-<<<<<<< HEAD
-      component: SettingsContent,
-      props: {
-        headerTitle: 'OVERVIEW_REPORTS.HEADER',
-        keepAlive: false,
-      },
-=======
       component: ReportsWrapper,
->>>>>>> cdff624a
       children: [
         {
           path: '',
@@ -40,19 +32,6 @@
           },
           component: LiveReports,
         },
-<<<<<<< HEAD
-      ],
-    },
-    {
-      path: frontendURL('accounts/:accountId/reports'),
-      component: SettingsContent,
-      props: {
-        headerTitle: 'REPORT.HEADER',
-        keepAlive: false,
-      },
-      children: [
-=======
->>>>>>> cdff624a
         {
           path: 'conversation',
           name: 'conversation_reports',
@@ -61,56 +40,6 @@
           },
           component: Index,
         },
-<<<<<<< HEAD
-      ],
-    },
-    {
-      path: frontendURL('accounts/:accountId/reports'),
-      component: SettingsContent,
-      props: {
-        headerTitle: 'CSAT_REPORTS.HEADER',
-        keepAlive: false,
-      },
-      children: [
-        {
-          path: 'csat',
-          name: 'csat_reports',
-          meta: {
-            permissions: ['administrator', 'report_manage'],
-          },
-          component: CsatResponses,
-        },
-      ],
-    },
-    {
-      path: frontendURL('accounts/:accountId/reports'),
-      component: SettingsContent,
-      props: {
-        headerTitle: 'BOT_REPORTS.HEADER',
-        keepAlive: false,
-      },
-      children: [
-        {
-          path: 'bot',
-          name: 'bot_reports',
-          meta: {
-            permissions: ['administrator', 'report_manage'],
-            featureFlag: FEATURE_FLAGS.RESPONSE_BOT,
-          },
-          component: BotReports,
-        },
-      ],
-    },
-    {
-      path: frontendURL('accounts/:accountId/reports'),
-      component: SettingsContent,
-      props: {
-        headerTitle: 'AGENT_REPORTS.HEADER',
-        keepAlive: false,
-      },
-      children: [
-=======
->>>>>>> cdff624a
         {
           path: 'agent',
           name: 'agent_reports',
@@ -119,19 +48,6 @@
           },
           component: AgentReports,
         },
-<<<<<<< HEAD
-      ],
-    },
-    {
-      path: frontendURL('accounts/:accountId/reports'),
-      component: SettingsContent,
-      props: {
-        headerTitle: 'LABEL_REPORTS.HEADER',
-        keepAlive: false,
-      },
-      children: [
-=======
->>>>>>> cdff624a
         {
           path: 'label',
           name: 'label_reports',
@@ -140,19 +56,6 @@
           },
           component: LabelReports,
         },
-<<<<<<< HEAD
-      ],
-    },
-    {
-      path: frontendURL('accounts/:accountId/reports'),
-      component: SettingsContent,
-      props: {
-        headerTitle: 'INBOX_REPORTS.HEADER',
-        keepAlive: false,
-      },
-      children: [
-=======
->>>>>>> cdff624a
         {
           path: 'inboxes',
           name: 'inbox_reports',
@@ -161,18 +64,6 @@
           },
           component: InboxReports,
         },
-<<<<<<< HEAD
-      ],
-    },
-    {
-      path: frontendURL('accounts/:accountId/reports'),
-      component: SettingsContent,
-      props: {
-        headerTitle: 'TEAM_REPORTS.HEADER',
-      },
-      children: [
-=======
->>>>>>> cdff624a
         {
           path: 'teams',
           name: 'team_reports',
@@ -181,19 +72,6 @@
           },
           component: TeamReports,
         },
-<<<<<<< HEAD
-      ],
-    },
-    {
-      path: frontendURL('accounts/:accountId/reports'),
-      component: SettingsContent,
-      props: {
-        headerTitle: 'SLA_REPORTS.HEADER',
-        keepAlive: false,
-      },
-      children: [
-=======
->>>>>>> cdff624a
         {
           path: 'sla',
           name: 'sla_reports',
