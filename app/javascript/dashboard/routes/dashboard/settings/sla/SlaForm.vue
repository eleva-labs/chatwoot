--- conflicted
+++ resolved
@@ -12,13 +12,8 @@
         }"
         :label="$t('SLA.FORM.NAME.LABEL')"
         :placeholder="$t('SLA.FORM.NAME.PLACEHOLDER')"
-<<<<<<< HEAD
-        :error="getSlaNameErrorMessage"
+        :error="slaNameErrorMessage"
         @input="v$.name.$touch"
-=======
-        :error="slaNameErrorMessage"
-        @input="$v.name.$touch"
->>>>>>> 81d7c51a
       />
       <woot-input
         v-model="description"
