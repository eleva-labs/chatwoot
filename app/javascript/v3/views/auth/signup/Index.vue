<script>
import { mapGetters } from 'vuex';
import { useBranding } from 'shared/composables/useBranding';
import SignupForm from './components/Signup/Form.vue';
import Testimonials from './components/Testimonials/Index.vue';
import Spinner from 'shared/components/Spinner.vue';

export default {
  components: {
    SignupForm,
    Spinner,
    Testimonials,
  },
  setup() {
    const { replaceInstallationName } = useBranding();
    return { replaceInstallationName };
  },
  data() {
    return { isLoading: false };
  },
  computed: {
    ...mapGetters({ globalConfig: 'globalConfig/get' }),
    isAChatwootInstance() {
      return this.globalConfig.installationName === 'Chatwoot';
    },
  },
  beforeMount() {
    this.isLoading = this.isAChatwootInstance;
  },
  methods: {
    resizeContainers() {
      this.isLoading = false;
    },
  },
};
</script>

<template>
  <div class="w-full h-full bg-n-background">
    <div v-show="!isLoading" class="flex h-full min-h-screen items-center">
      <div
        class="flex-1 min-h-[640px] inline-flex items-center h-full justify-center overflow-auto py-6"
      >
        <div class="px-8 max-w-[560px] w-full overflow-auto">
          <div class="mb-4">
            <img
              :src="globalConfig.logo"
              :alt="globalConfig.installationName"
              class="block w-auto h-8 dark:hidden"
            />
            <img
              v-if="globalConfig.logoDark"
              :src="globalConfig.logoDark"
              :alt="globalConfig.installationName"
              class="hidden w-auto h-8 dark:block"
            />
            <h2
              class="mt-6 text-3xl font-medium text-left mb-7 text-n-slate-12"
            >
              {{ $t('REGISTER.TRY_WOOT') }}
            </h2>
          </div>
          <SignupForm />
          <div class="px-1 text-sm text-n-slate-12">
            <span>{{ $t('REGISTER.HAVE_AN_ACCOUNT') }}</span>
<<<<<<< HEAD
            <router-link
              class="text-link text-n-brand dark:text-n-lightBrand"
              to="/app/login"
            >
              {{
                useInstallationName(
                  $t('LOGIN.TITLE'),
                  globalConfig.installationName
                )
              }}
=======
            <router-link class="text-link text-n-brand" to="/app/login">
              {{ replaceInstallationName($t('LOGIN.TITLE')) }}
>>>>>>> c67102c2
            </router-link>
          </div>
        </div>
      </div>
      <Testimonials
        v-if="isAChatwootInstance"
        class="flex-1"
        @resize-containers="resizeContainers"
      />
    </div>
    <div
      v-show="isLoading"
      class="flex items-center min-h-screen justify-center w-full h-full"
    >
      <Spinner color-scheme="primary" size="" />
    </div>
  </div>
</template><|MERGE_RESOLUTION|>--- conflicted
+++ resolved
@@ -63,21 +63,11 @@
           <SignupForm />
           <div class="px-1 text-sm text-n-slate-12">
             <span>{{ $t('REGISTER.HAVE_AN_ACCOUNT') }}</span>
-<<<<<<< HEAD
             <router-link
               class="text-link text-n-brand dark:text-n-lightBrand"
               to="/app/login"
             >
-              {{
-                useInstallationName(
-                  $t('LOGIN.TITLE'),
-                  globalConfig.installationName
-                )
-              }}
-=======
-            <router-link class="text-link text-n-brand" to="/app/login">
               {{ replaceInstallationName($t('LOGIN.TITLE')) }}
->>>>>>> c67102c2
             </router-link>
           </div>
         </div>
