--- conflicted
+++ resolved
@@ -91,13 +91,9 @@
 </template>
 
 <script>
-<<<<<<< HEAD
 import { useVuelidate } from '@vuelidate/core';
 import { required, email } from '@vuelidate/validators';
-=======
 import { useAlert } from 'dashboard/composables';
-import { required, email } from 'vuelidate/lib/validators';
->>>>>>> 79aa5a5d
 import globalConfigMixin from 'shared/mixins/globalConfigMixin';
 import SubmitButton from '../../components/Button/SubmitButton.vue';
 import { mapGetters } from 'vuex';
