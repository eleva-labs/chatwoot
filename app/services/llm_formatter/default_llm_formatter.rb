--- conflicted
+++ resolved
@@ -3,11 +3,7 @@
     @record = record
   end
 
-<<<<<<< HEAD
-  def format(config)
-=======
   def format(*)
->>>>>>> ad41fd90
     # override this
   end
 end