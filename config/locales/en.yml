--- conflicted
+++ resolved
@@ -384,7 +384,15 @@
 
       Transcript:
       %{format_messages}
-<<<<<<< HEAD
+  portals:
+    send_instructions:
+      email_required: 'Email is required'
+      invalid_email_format: 'Invalid email format'
+      custom_domain_not_configured: 'Custom domain is not configured'
+      instructions_sent_successfully: 'Instructions sent successfully'
+      subject: 'Finish setting up %{custom_domain}'
+    ssl_status:
+      custom_domain_not_configured: 'Custom domain is not configured'
 
   add_knowledge_source_button: 'Add Knowledge Source'
   knowledge_source:
@@ -415,15 +423,4 @@
     continue: 'Continue'
     add_source: 'Add Source'
     success_message: 'Knowledge source added successfully'
-    create_error: 'Failed to create knowledge source'
-=======
-  portals:
-    send_instructions:
-      email_required: 'Email is required'
-      invalid_email_format: 'Invalid email format'
-      custom_domain_not_configured: 'Custom domain is not configured'
-      instructions_sent_successfully: 'Instructions sent successfully'
-      subject: 'Finish setting up %{custom_domain}'
-    ssl_status:
-      custom_domain_not_configured: 'Custom domain is not configured'
->>>>>>> c67102c2
+    create_error: 'Failed to create knowledge source'