--- conflicted
+++ resolved
@@ -193,15 +193,11 @@
     initialize_with { attributes }
   end
 
-<<<<<<< HEAD
-  factory :instagram_message_share_attachment_event, class: Hash do
-=======
   factory :instagram_message_attachment_event, class: Hash do
     transient do
       ig_entry_id { SecureRandom.uuid }
       sender_id { "Sender-id-#{SecureRandom.hex(4)}" }
     end
->>>>>>> c67102c2
     entry do
       [
         {
