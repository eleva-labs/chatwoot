require 'rails_helper'

RSpec.describe Inboxes::FetchImapEmailsJob do
  include ActiveJob::TestHelper
  include ActionMailbox::TestHelper

  let(:account) { create(:account) }
  let(:imap_email_channel) { create(:channel_email, :imap_email, account: account) }
  let(:channel_with_imap_disabled) { create(:channel_email, :imap_email, imap_enabled: false, account: account) }
  let(:microsoft_imap_email_channel) { create(:channel_email, :microsoft_email) }

  describe '#perform' do
    it 'enqueues the job' do
      expect do
        described_class.perform_later
      end.to have_enqueued_job(described_class).on_queue('scheduled_jobs')
    end

    context 'when IMAP is disabled' do
      it 'does not fetch emails' do
        expect(Imap::FetchEmailService).not_to receive(:new)
        expect(Imap::MicrosoftFetchEmailService).not_to receive(:new)
        described_class.perform_now(channel_with_imap_disabled)
      end
    end

    context 'when IMAP reauthorization is required' do
      it 'does not fetch emails' do
        10.times do
          imap_email_channel.authorization_error!
        end

        expect(Imap::FetchEmailService).not_to receive(:new)
        # Confirm the imap_enabled flag is true to avoid false positives.
        expect(imap_email_channel.imap_enabled?).to be true

        described_class.perform_now(imap_email_channel)
      end
    end

    context 'when the channel is regular imap' do
      it 'calls the imap fetch service' do
        fetch_service = double
        allow(Imap::FetchEmailService).to receive(:new).with(channel: imap_email_channel, interval: 1).and_return(fetch_service)
        allow(fetch_service).to receive(:perform).and_return([])

        described_class.perform_now(imap_email_channel)
        expect(fetch_service).to have_received(:perform)
      end

      it 'calls the imap fetch service with the correct interval' do
        fetch_service = double
        allow(Imap::FetchEmailService).to receive(:new).with(channel: imap_email_channel, interval: 4).and_return(fetch_service)
        allow(fetch_service).to receive(:perform).and_return([])

        described_class.perform_now(imap_email_channel, 4)
        expect(fetch_service).to have_received(:perform)
      end
    end

    context 'when the channel is Microsoft' do
      it 'calls the Microsoft fetch service' do
        fetch_service = double
        allow(Imap::MicrosoftFetchEmailService).to receive(:new).with(channel: microsoft_imap_email_channel, interval: 1).and_return(fetch_service)
        allow(fetch_service).to receive(:perform).and_return([])

        described_class.perform_now(microsoft_imap_email_channel)
        expect(fetch_service).to have_received(:perform)
      end
    end

<<<<<<< HEAD
=======
    context 'when IMAP OAuth errors out' do
      it 'marks the connection as requiring authorization' do
        error_response = double
        oauth_error = OAuth2::Error.new(error_response)

        allow(Imap::MicrosoftFetchEmailService).to receive(:new)
          .with(channel: microsoft_imap_email_channel, interval: 1)
          .and_raise(oauth_error)

        allow(Redis::Alfred).to receive(:incr)

        expect(Redis::Alfred).to receive(:incr)
          .with("AUTHORIZATION_ERROR_COUNT:channel_email:#{microsoft_imap_email_channel.id}")

        described_class.perform_now(microsoft_imap_email_channel)
      end
    end

>>>>>>> 87d92f73
    context 'when the fetch service returns the email objects' do
      let(:inbound_mail) {  create_inbound_email_from_fixture('welcome.eml').mail }
      let(:mailbox) { double }
      let(:exception_tracker) { double }
      let(:fetch_service) { double }

      before do
        allow(Imap::ImapMailbox).to receive(:new).and_return(mailbox)
        allow(ChatwootExceptionTracker).to receive(:new).and_return(exception_tracker)

        allow(Imap::FetchEmailService).to receive(:new).with(channel: imap_email_channel, interval: 1).and_return(fetch_service)
        allow(fetch_service).to receive(:perform).and_return([inbound_mail])
      end

      it 'calls the mailbox to create emails' do
        allow(mailbox).to receive(:process)

        expect(Imap::FetchEmailService).to receive(:new).with(channel: imap_email_channel, interval: 1).and_return(fetch_service)
        expect(fetch_service).to receive(:perform).and_return([inbound_mail])
        expect(mailbox).to receive(:process).with(inbound_mail, imap_email_channel)

        described_class.perform_now(imap_email_channel)
      end

      it 'logs errors if mailbox returns errors' do
        allow(mailbox).to receive(:process).and_raise(StandardError)

        expect(exception_tracker).to receive(:capture_exception)

        described_class.perform_now(imap_email_channel)
      end
    end
  end
end<|MERGE_RESOLUTION|>--- conflicted
+++ resolved
@@ -69,8 +69,6 @@
       end
     end
 
-<<<<<<< HEAD
-=======
     context 'when IMAP OAuth errors out' do
       it 'marks the connection as requiring authorization' do
         error_response = double
@@ -89,7 +87,6 @@
       end
     end
 
->>>>>>> 87d92f73
     context 'when the fetch service returns the email objects' do
       let(:inbound_mail) {  create_inbound_email_from_fixture('welcome.eml').mail }
       let(:mailbox) { double }
