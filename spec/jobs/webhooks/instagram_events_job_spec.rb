require 'rails_helper'

describe Webhooks::InstagramEventsJob do
  subject(:instagram_webhook) { described_class }

  before do
    stub_request(:post, /graph\.facebook\.com/)
    stub_request(:delete, /graph\.facebook\.com.*subscribed_apps/)
      .to_return(status: 200, body: '', headers: {})
    stub_request(:get, 'https://www.example.com/test.jpeg')
      .to_return(status: 200, body: '', headers: {})
  end

  let!(:account) { create(:account) }

  def return_object_for(sender_id)
    { name: 'Jane',
      id: sender_id,
      account_id: instagram_messenger_inbox.account_id,
      profile_pic: 'https://chatwoot-assets.local/sample.png',
      username: 'some_user_name' }
  end
<<<<<<< HEAD
  let!(:instagram_messenger_channel) { create(:channel_instagram_fb_page, account: account, instagram_id: 'chatwoot-app-user-id-1') }
  let!(:instagram_messenger_inbox) { create(:inbox, channel: instagram_messenger_channel, account: account, greeting_enabled: false) }

  let!(:instagram_channel) { create(:channel_instagram, account: account, instagram_id: 'chatwoot-app-user-id-1') }
  let!(:instagram_inbox) { create(:inbox, channel: instagram_channel, account: account, greeting_enabled: false) }

  # Combined message events into one helper
  let(:message_events) do
    {
      dm: build(:instagram_message_create_event).with_indifferent_access,
      standby: build(:instagram_message_standby_event).with_indifferent_access,
      unsend: build(:instagram_message_unsend_event).with_indifferent_access,
      image_attachment: build(:instagram_message_image_attachment_event).with_indifferent_access,
      share_attachment: build(:instagram_message_share_attachment_event).with_indifferent_access,
      story_mention: build(:instagram_story_mention_event).with_indifferent_access,
      story_mention_echo: build(:instagram_story_mention_event_with_echo).with_indifferent_access,
      messaging_seen: build(:messaging_seen_event).with_indifferent_access,
      unsupported: build(:instagram_message_unsupported_event).with_indifferent_access
    }
  end
=======
>>>>>>> c67102c2

  describe '#perform' do
    context 'when handling messaging events for Instagram via Facebook page' do
      let!(:instagram_messenger_channel) { create(:channel_instagram_fb_page, account: account, instagram_id: 'chatwoot-app-user-id-1') }
      let!(:instagram_messenger_inbox) { create(:inbox, channel: instagram_messenger_channel, account: account, greeting_enabled: false) }
      let(:fb_object) { double }

      it 'creates incoming message in the instagram inbox' do
        dm_event = build(:instagram_message_create_event).with_indifferent_access
        sender_id = dm_event[:entry][0][:messaging][0][:sender][:id]

        allow(Koala::Facebook::API).to receive(:new).and_return(fb_object)
        allow(fb_object).to receive(:get_object).and_return(
          return_object_for(sender_id).with_indifferent_access
        )
        instagram_webhook.perform_now(dm_event[:entry])

        expect(instagram_messenger_inbox.contacts.count).to be 1
        expect(instagram_messenger_inbox.contacts.last.additional_attributes['social_instagram_user_name']).to eq 'some_user_name'
        expect(instagram_messenger_inbox.conversations.count).to be 1
        expect(instagram_messenger_inbox.messages.count).to be 1
        expect(instagram_messenger_inbox.messages.last.content_attributes['is_unsupported']).to be_nil
      end

      it 'creates standby message in the instagram inbox' do
        standby_event = build(:instagram_message_standby_event).with_indifferent_access
        sender_id = standby_event[:entry][0][:standby][0][:sender][:id]

        allow(Koala::Facebook::API).to receive(:new).and_return(fb_object)
        allow(fb_object).to receive(:get_object).and_return(
          return_object_for(sender_id).with_indifferent_access
        )
        instagram_webhook.perform_now(standby_event[:entry])

        expect(instagram_messenger_inbox.contacts.count).to be 1
        expect(instagram_messenger_inbox.contacts.last.additional_attributes['social_instagram_user_name']).to eq 'some_user_name'
        expect(instagram_messenger_inbox.conversations.count).to be 1
        expect(instagram_messenger_inbox.messages.count).to be 1

        message = instagram_messenger_inbox.messages.last
        expect(message.content).to eq('This is the first standby message from the customer, after 24 hours.')
      end

      it 'handle instagram unsend message event' do
        unsend_event = build(:instagram_message_unsend_event).with_indifferent_access
        sender_id = unsend_event[:entry][0][:messaging][0][:sender][:id]

        message = create(:message, inbox_id: instagram_messenger_inbox.id, source_id: 'message-id-to-delete')
        allow(Koala::Facebook::API).to receive(:new).and_return(fb_object)
        allow(fb_object).to receive(:get_object).and_return(
          {
            name: 'Jane',
            id: sender_id,
            account_id: instagram_messenger_inbox.account_id,
            profile_pic: 'https://chatwoot-assets.local/sample.png'
          }.with_indifferent_access
        )
        message.attachments.new(file_type: :image, external_url: 'https://www.example.com/test.jpeg')

        expect(instagram_messenger_inbox.messages.count).to be 1

        instagram_webhook.perform_now(unsend_event[:entry])

        expect(instagram_messenger_inbox.messages.last.content).to eq 'This message was deleted'
        expect(instagram_messenger_inbox.messages.last.deleted).to be true
        expect(instagram_messenger_inbox.messages.last.attachments.count).to be 0
        expect(instagram_messenger_inbox.messages.last.reload.deleted).to be true
      end

<<<<<<< HEAD
      it 'creates incoming message with image attachments in the instagram inbox' do
=======
      it 'creates incoming message with attachments in the instagram inbox' do
        attachment_event = build(:instagram_message_attachment_event).with_indifferent_access
        sender_id = attachment_event[:entry][0][:messaging][0][:sender][:id]

>>>>>>> c67102c2
        allow(Koala::Facebook::API).to receive(:new).and_return(fb_object)
        allow(fb_object).to receive(:get_object).and_return(
          return_object_for(sender_id).with_indifferent_access
        )
<<<<<<< HEAD
        instagram_webhook.perform_now(message_events[:image_attachment][:entry])

        instagram_messenger_inbox.reload
=======
        instagram_webhook.perform_now(attachment_event[:entry])
>>>>>>> c67102c2

        expect(instagram_messenger_inbox.contacts.count).to be 1
        expect(instagram_messenger_inbox.messages.count).to be 1
        expect(instagram_messenger_inbox.messages.last.attachments.count).to be 1
      end

      it 'creates incoming message with share attachments in the instagram inbox' do
        allow(Koala::Facebook::API).to receive(:new).and_return(fb_object)
        allow(fb_object).to receive(:get_object).and_return(
          return_object.with_indifferent_access
        )
        instagram_webhook.perform_now(message_events[:share_attachment][:entry])

        instagram_messenger_inbox.reload

        expect(instagram_messenger_inbox.contacts.count).to be 1
        expect(instagram_messenger_inbox.messages.count).to be 1
        expect(instagram_messenger_inbox.messages.last.attachments.count).to be 0
        expect(instagram_messenger_inbox.messages.last.content_attributes['shared_content_url']).to eq('https://www.example.com/test.jpeg')
      end

      it 'creates incoming message with attachments in the instagram inbox for story mention' do
        story_mention_event = build(:instagram_story_mention_event).with_indifferent_access
        sender_id = story_mention_event[:entry][0][:messaging][0][:sender][:id]

        allow(Koala::Facebook::API).to receive(:new).and_return(fb_object)
        allow(fb_object).to receive(:get_object).and_return(
          return_object_for(sender_id).with_indifferent_access,
          { story:
            {
              mention: {
                link: 'https://www.example.com/test.jpeg',
                id: '17920786367196703'
              }
            },
            from: {
              username: 'Sender-id-1', id: 'Sender-id-1'
            },
            id: 'instagram-message-id-1234' }.with_indifferent_access
        )

        instagram_webhook.perform_now(story_mention_event[:entry])

        expect(instagram_messenger_inbox.messages.count).to be 1
        expect(instagram_messenger_inbox.messages.last.attachments.count).to be 1

        attachment = instagram_messenger_inbox.messages.last.attachments.last
        expect(attachment.push_event_data[:data_url]).to eq(attachment.external_url)
      end

      it 'does not create contact or messages when Facebook API call fails' do
        story_mention_echo_event = build(:instagram_story_mention_event_with_echo).with_indifferent_access

        allow(Koala::Facebook::API).to receive(:new).and_return(fb_object)
        allow(fb_object).to receive(:get_object).and_raise(Koala::Facebook::ClientError)

        instagram_webhook.perform_now(story_mention_echo_event[:entry])

        expect(instagram_messenger_inbox.contacts.count).to be 0
        expect(instagram_messenger_inbox.contact_inboxes.count).to be 0
        expect(instagram_messenger_inbox.messages.count).to be 0
      end

      it 'handle messaging_seen callback' do
        messaging_seen_event = build(:messaging_seen_event).with_indifferent_access

        expect(Instagram::ReadStatusService).to receive(:new).with(params: messaging_seen_event[:entry][0][:messaging][0],
                                                                   channel: instagram_messenger_inbox.channel).and_call_original
        instagram_webhook.perform_now(messaging_seen_event[:entry])
      end

      it 'handles unsupported message' do
        unsupported_event = build(:instagram_message_unsupported_event).with_indifferent_access
        sender_id = unsupported_event[:entry][0][:messaging][0][:sender][:id]

        allow(Koala::Facebook::API).to receive(:new).and_return(fb_object)
        allow(fb_object).to receive(:get_object).and_return(
          return_object_for(sender_id).with_indifferent_access
        )

        instagram_webhook.perform_now(unsupported_event[:entry])
        expect(instagram_messenger_inbox.contacts.count).to be 1
        expect(instagram_messenger_inbox.contacts.last.additional_attributes['social_instagram_user_name']).to eq 'some_user_name'
        expect(instagram_messenger_inbox.conversations.count).to be 1
        expect(instagram_messenger_inbox.messages.count).to be 1
        expect(instagram_messenger_inbox.messages.last.content_attributes['is_unsupported']).to be true
      end
    end

    context 'when handling messaging events for Instagram via Instagram login' do
      let!(:instagram_channel) { create(:channel_instagram, account: account, instagram_id: 'chatwoot-app-user-id-1') }
      let!(:instagram_inbox) { instagram_channel.inbox }

      before do
        # Destroy the Facebook page channel so only the Instagram direct channel exists
        instagram_messenger_inbox.destroy

        instagram_channel.update(access_token: 'valid_instagram_token')

        stub_request(:get, %r{https://graph\.instagram\.com/v22\.0/Sender-id-.*\?.*})
          .to_return(
            status: 200,
            body: proc { |request|
              sender_id = request.uri.path.split('/').last.split('?').first
              {
                name: 'Jane',
                username: 'some_user_name',
                profile_pic: 'https://chatwoot-assets.local/sample.png',
                id: sender_id,
                follower_count: 100,
                is_user_follow_business: true,
                is_business_follow_user: true,
                is_verified_user: false
              }.to_json
            },
            headers: { 'Content-Type' => 'application/json' }
          )
      end

      it 'creates incoming message with correct contact info in the instagram direct inbox' do
        dm_event = build(:instagram_message_create_event).with_indifferent_access
        instagram_webhook.perform_now(dm_event[:entry])
        expect(instagram_inbox.contacts.count).to eq 1
        expect(instagram_inbox.contacts.last.additional_attributes['social_instagram_user_name']).to eq 'some_user_name'
        expect(instagram_inbox.conversations.count).to eq 1
        expect(instagram_inbox.messages.count).to eq 1
        expect(instagram_inbox.messages.last.content_attributes['is_unsupported']).to be_nil
      end

      it 'sets correct instagram attributes on contact' do
        dm_event = build(:instagram_message_create_event).with_indifferent_access
        instagram_webhook.perform_now(dm_event[:entry])
        instagram_inbox.reload

        contact = instagram_inbox.contacts.last

        expect(contact.additional_attributes['social_instagram_follower_count']).to eq 100
        expect(contact.additional_attributes['social_instagram_is_user_follow_business']).to be true
        expect(contact.additional_attributes['social_instagram_is_business_follow_user']).to be true
        expect(contact.additional_attributes['social_instagram_is_verified_user']).to be false
      end

      it 'handle instagram unsend message event' do
        unsend_event = build(:instagram_message_unsend_event).with_indifferent_access

        message = create(:message, inbox_id: instagram_inbox.id, source_id: 'message-id-to-delete', content: 'random_text')

        # Create attachment correctly with account association
        message.attachments.create!(
          file_type: :image,
          external_url: 'https://www.example.com/test.jpeg',
          account_id: instagram_inbox.account_id
        )

        expect(instagram_inbox.messages.count).to be 1

        instagram_webhook.perform_now(unsend_event[:entry])

        message.reload

        expect(message.content).to eq 'This message was deleted'
        expect(message.deleted).to be true
        expect(message.attachments.count).to be 0
      end

      it 'creates incoming message with attachments in the instagram direct inbox' do
<<<<<<< HEAD
        instagram_webhook.perform_now(message_events[:image_attachment][:entry])

        instagram_inbox.reload
=======
        attachment_event = build(:instagram_message_attachment_event).with_indifferent_access
        instagram_webhook.perform_now(attachment_event[:entry])
>>>>>>> c67102c2

        expect(instagram_inbox.contacts.count).to be 1
        expect(instagram_inbox.messages.count).to be 1
        expect(instagram_inbox.messages.last.attachments.count).to be 1
      end

      it 'creates incoming message with share attachments in the instagram direct inbox' do
        instagram_webhook.perform_now(message_events[:share_attachment][:entry])

        instagram_inbox.reload

        expect(instagram_inbox.contacts.count).to be 1
        expect(instagram_inbox.messages.count).to be 1
        expect(instagram_inbox.messages.last.attachments.count).to be 0
        expect(instagram_inbox.messages.last.content_attributes['shared_content_url']).to eq('https://www.example.com/test.jpeg')
      end

      it 'handles unsupported message' do
        unsupported_event = build(:instagram_message_unsupported_event).with_indifferent_access
        instagram_webhook.perform_now(unsupported_event[:entry])
        expect(instagram_inbox.contacts.count).to be 1
        expect(instagram_inbox.contacts.last.additional_attributes['social_instagram_user_name']).to eq 'some_user_name'
        expect(instagram_inbox.conversations.count).to be 1
        expect(instagram_inbox.messages.count).to be 1
        expect(instagram_inbox.messages.last.content_attributes['is_unsupported']).to be true
      end

      it 'does not create contact or messages when Instagram API call fails' do
        story_mention_echo_event = build(:instagram_story_mention_event_with_echo).with_indifferent_access

        stub_request(:get, %r{https://graph\.instagram\.com/v22\.0/.*\?.*})
          .to_return(status: 401, body: { error: { message: 'Invalid OAuth access token' } }.to_json)

        instagram_webhook.perform_now(story_mention_echo_event[:entry])

        expect(instagram_inbox.contacts.count).to be 0
        expect(instagram_inbox.contact_inboxes.count).to be 0
        expect(instagram_inbox.messages.count).to be 0
      end

      it 'handles messaging_seen callback' do
        messaging_seen_event = build(:messaging_seen_event).with_indifferent_access

        expect(Instagram::ReadStatusService).to receive(:new).with(params: messaging_seen_event[:entry][0][:messaging][0],
                                                                   channel: instagram_inbox.channel).and_call_original
        instagram_webhook.perform_now(messaging_seen_event[:entry])
      end

      it 'creates contact when Instagram API call returns `No matching Instagram user` (9010 error code)' do
        stub_request(:get, %r{https://graph\.instagram\.com/v22\.0/.*\?.*})
          .to_return(status: 401, body: { error: { message: 'No matching Instagram user', code: 9010 } }.to_json)

        dm_event = build(:instagram_message_create_event).with_indifferent_access
        sender_id = dm_event[:entry][0][:messaging][0][:sender][:id]
        instagram_webhook.perform_now(dm_event[:entry])

        expect(instagram_inbox.contacts.count).to be 1
        expect(instagram_inbox.contacts.last.name).to eq "Unknown (IG: #{sender_id})"
        expect(instagram_inbox.contacts.last.contact_inboxes.count).to be 1
        expect(instagram_inbox.contacts.last.contact_inboxes.first.source_id).to eq sender_id

        expect(instagram_inbox.conversations.count).to eq 1
        expect(instagram_inbox.messages.count).to eq 1
        expect(instagram_inbox.messages.last.content_attributes['is_unsupported']).to be_nil
      end
    end
  end
end<|MERGE_RESOLUTION|>--- conflicted
+++ resolved
@@ -20,29 +20,7 @@
       profile_pic: 'https://chatwoot-assets.local/sample.png',
       username: 'some_user_name' }
   end
-<<<<<<< HEAD
-  let!(:instagram_messenger_channel) { create(:channel_instagram_fb_page, account: account, instagram_id: 'chatwoot-app-user-id-1') }
-  let!(:instagram_messenger_inbox) { create(:inbox, channel: instagram_messenger_channel, account: account, greeting_enabled: false) }
-
-  let!(:instagram_channel) { create(:channel_instagram, account: account, instagram_id: 'chatwoot-app-user-id-1') }
-  let!(:instagram_inbox) { create(:inbox, channel: instagram_channel, account: account, greeting_enabled: false) }
-
-  # Combined message events into one helper
-  let(:message_events) do
-    {
-      dm: build(:instagram_message_create_event).with_indifferent_access,
-      standby: build(:instagram_message_standby_event).with_indifferent_access,
-      unsend: build(:instagram_message_unsend_event).with_indifferent_access,
-      image_attachment: build(:instagram_message_image_attachment_event).with_indifferent_access,
-      share_attachment: build(:instagram_message_share_attachment_event).with_indifferent_access,
-      story_mention: build(:instagram_story_mention_event).with_indifferent_access,
-      story_mention_echo: build(:instagram_story_mention_event_with_echo).with_indifferent_access,
-      messaging_seen: build(:messaging_seen_event).with_indifferent_access,
-      unsupported: build(:instagram_message_unsupported_event).with_indifferent_access
-    }
-  end
-=======
->>>>>>> c67102c2
+
 
   describe '#perform' do
     context 'when handling messaging events for Instagram via Facebook page' do
@@ -112,25 +90,16 @@
         expect(instagram_messenger_inbox.messages.last.reload.deleted).to be true
       end
 
-<<<<<<< HEAD
-      it 'creates incoming message with image attachments in the instagram inbox' do
-=======
       it 'creates incoming message with attachments in the instagram inbox' do
         attachment_event = build(:instagram_message_attachment_event).with_indifferent_access
         sender_id = attachment_event[:entry][0][:messaging][0][:sender][:id]
-
->>>>>>> c67102c2
         allow(Koala::Facebook::API).to receive(:new).and_return(fb_object)
         allow(fb_object).to receive(:get_object).and_return(
           return_object_for(sender_id).with_indifferent_access
         )
-<<<<<<< HEAD
-        instagram_webhook.perform_now(message_events[:image_attachment][:entry])
+        instagram_webhook.perform_now(attachment_event[:entry])
 
         instagram_messenger_inbox.reload
-=======
-        instagram_webhook.perform_now(attachment_event[:entry])
->>>>>>> c67102c2
 
         expect(instagram_messenger_inbox.contacts.count).to be 1
         expect(instagram_messenger_inbox.messages.count).to be 1
@@ -297,14 +266,10 @@
       end
 
       it 'creates incoming message with attachments in the instagram direct inbox' do
-<<<<<<< HEAD
-        instagram_webhook.perform_now(message_events[:image_attachment][:entry])
-
-        instagram_inbox.reload
-=======
         attachment_event = build(:instagram_message_attachment_event).with_indifferent_access
         instagram_webhook.perform_now(attachment_event[:entry])
->>>>>>> c67102c2
+
+        instagram_inbox.reload
 
         expect(instagram_inbox.contacts.count).to be 1
         expect(instagram_inbox.messages.count).to be 1
